lockfileVersion: '9.0'

settings:
  autoInstallPeers: true
  excludeLinksFromLockfile: false

importers:

  .:
    dependencies:
      '@dnd-kit/core':
        specifier: ^6.3.1
        version: 6.3.1(react-dom@19.0.0(react@19.0.0))(react@19.0.0)
      '@dnd-kit/modifiers':
        specifier: ^9.0.0
        version: 9.0.0(@dnd-kit/core@6.3.1(react-dom@19.0.0(react@19.0.0))(react@19.0.0))(react@19.0.0)
      '@dnd-kit/sortable':
        specifier: ^10.0.0
        version: 10.0.0(@dnd-kit/core@6.3.1(react-dom@19.0.0(react@19.0.0))(react@19.0.0))(react@19.0.0)
      '@dnd-kit/utilities':
        specifier: ^3.2.2
        version: 3.2.2(react@19.0.0)
      '@hookform/resolvers':
        specifier: ^3.10.0
        version: 3.10.0(react-hook-form@7.54.2(react@19.0.0))
      '@radix-ui/react-checkbox':
        specifier: ^1.1.3
        version: 1.1.3(@types/react-dom@19.0.3(@types/react@19.0.8))(@types/react@19.0.8)(react-dom@19.0.0(react@19.0.0))(react@19.0.0)
      '@radix-ui/react-dialog':
        specifier: ^1.1.5
        version: 1.1.5(@types/react-dom@19.0.3(@types/react@19.0.8))(@types/react@19.0.8)(react-dom@19.0.0(react@19.0.0))(react@19.0.0)
      '@radix-ui/react-dropdown-menu':
        specifier: ^2.1.5
        version: 2.1.5(@types/react-dom@19.0.3(@types/react@19.0.8))(@types/react@19.0.8)(react-dom@19.0.0(react@19.0.0))(react@19.0.0)
      '@radix-ui/react-label':
        specifier: ^2.1.1
        version: 2.1.1(@types/react-dom@19.0.3(@types/react@19.0.8))(@types/react@19.0.8)(react-dom@19.0.0(react@19.0.0))(react@19.0.0)
      '@radix-ui/react-popover':
        specifier: ^1.1.5
        version: 1.1.5(@types/react-dom@19.0.3(@types/react@19.0.8))(@types/react@19.0.8)(react-dom@19.0.0(react@19.0.0))(react@19.0.0)
      '@radix-ui/react-portal':
        specifier: ^1.1.3
        version: 1.1.3(@types/react-dom@19.0.3(@types/react@19.0.8))(@types/react@19.0.8)(react-dom@19.0.0(react@19.0.0))(react@19.0.0)
      '@radix-ui/react-select':
        specifier: ^2.1.5
        version: 2.1.5(@types/react-dom@19.0.3(@types/react@19.0.8))(@types/react@19.0.8)(react-dom@19.0.0(react@19.0.0))(react@19.0.0)
      '@radix-ui/react-separator':
        specifier: ^1.1.1
        version: 1.1.1(@types/react-dom@19.0.3(@types/react@19.0.8))(@types/react@19.0.8)(react-dom@19.0.0(react@19.0.0))(react@19.0.0)
      '@radix-ui/react-slot':
        specifier: ^1.1.1
        version: 1.1.1(@types/react@19.0.8)(react@19.0.0)
      '@radix-ui/react-toggle':
        specifier: ^1.1.1
        version: 1.1.1(@types/react-dom@19.0.3(@types/react@19.0.8))(@types/react@19.0.8)(react-dom@19.0.0(react@19.0.0))(react@19.0.0)
      '@radix-ui/react-toggle-group':
        specifier: ^1.1.1
        version: 1.1.1(@types/react-dom@19.0.3(@types/react@19.0.8))(@types/react@19.0.8)(react-dom@19.0.0(react@19.0.0))(react@19.0.0)
      '@radix-ui/react-tooltip':
        specifier: ^1.1.7
        version: 1.1.7(@types/react-dom@19.0.3(@types/react@19.0.8))(@types/react@19.0.8)(react-dom@19.0.0(react@19.0.0))(react@19.0.0)
      '@t3-oss/env-nextjs':
        specifier: ^0.12.0
        version: 0.12.0(typescript@5.7.3)(zod@3.24.1)
      '@tanstack/react-table':
        specifier: ^8.20.6
        version: 8.20.6(react-dom@19.0.0(react@19.0.0))(react@19.0.0)
      class-variance-authority:
        specifier: ^0.7.1
        version: 0.7.1
      clsx:
        specifier: ^2.1.1
        version: 2.1.1
      cmdk:
        specifier: ^1.0.4
        version: 1.0.4(@types/react-dom@19.0.3(@types/react@19.0.8))(@types/react@19.0.8)(react-dom@19.0.0(react@19.0.0))(react@19.0.0)
      date-fns:
        specifier: ^4.1.0
        version: 4.1.0
      drizzle-orm:
        specifier: ^0.39.1
        version: 0.39.1(@libsql/client-wasm@0.14.0)(@types/react@19.0.8)(pg@8.13.1)(postgres@3.4.5)(react@19.0.0)
      export-to-csv:
        specifier: ^1.4.0
        version: 1.4.0
      geist:
        specifier: ^1.3.1
        version: 1.3.1(next@15.1.6(react-dom@19.0.0(react@19.0.0))(react@19.0.0))
      lucide-react:
        specifier: ^0.474.0
        version: 0.474.0(react@19.0.0)
      nanoid:
        specifier: ^5.0.9
        version: 5.0.9
      next:
        specifier: ^15.1.6
        version: 15.1.6(react-dom@19.0.0(react@19.0.0))(react@19.0.0)
      next-themes:
        specifier: ^0.4.4
        version: 0.4.4(react-dom@19.0.0(react@19.0.0))(react@19.0.0)
      nuqs:
        specifier: ^2.3.1
        version: 2.3.1(@remix-run/react@2.13.1(react-dom@19.0.0(react@19.0.0))(react@19.0.0)(typescript@5.7.3))(next@15.1.6(react-dom@19.0.0(react@19.0.0))(react@19.0.0))(react-router-dom@6.27.0(react-dom@19.0.0(react@19.0.0))(react@19.0.0))(react-router@6.27.0(react@19.0.0))(react@19.0.0)
      postgres:
        specifier: ^3.4.5
        version: 3.4.5
      react:
        specifier: ^19.0.0
        version: 19.0.0
      react-day-picker:
        specifier: ^8.10.1
        version: 8.10.1(date-fns@4.1.0)(react@19.0.0)
      react-dom:
        specifier: ^19.0.0
        version: 19.0.0(react@19.0.0)
      react-hook-form:
        specifier: ^7.54.2
        version: 7.54.2(react@19.0.0)
      server-only:
        specifier: ^0.0.1
        version: 0.0.1
      sonner:
        specifier: ^1.7.3
        version: 1.7.3(react-dom@19.0.0(react@19.0.0))(react@19.0.0)
      tailwind-merge:
<<<<<<< HEAD
        specifier: ^3.0.1
=======
        specifier: ^3.0.0
>>>>>>> cc6a95b3
        version: 3.0.1
      tailwindcss-animate:
        specifier: ^1.0.7
        version: 1.0.7(tailwindcss@3.4.17)
      vaul:
        specifier: ^1.1.2
        version: 1.1.2(@types/react-dom@19.0.3(@types/react@19.0.8))(@types/react@19.0.8)(react-dom@19.0.0(react@19.0.0))(react@19.0.0)
      zod:
        specifier: ^3.24.1
        version: 3.24.1
    devDependencies:
      '@biomejs/biome':
        specifier: ^1.9.4
        version: 1.9.4
      '@faker-js/faker':
        specifier: ^9.4.0
        version: 9.4.0
      '@ianvs/prettier-plugin-sort-imports':
        specifier: ^4.4.1
        version: 4.4.1(prettier@3.4.2)
      '@total-typescript/ts-reset':
        specifier: ^0.6.1
        version: 0.6.1
      '@types/node':
        specifier: ^22.12.0
        version: 22.12.0
      '@types/react':
        specifier: ^19.0.8
        version: 19.0.8
      '@types/react-dom':
        specifier: ^19.0.3
        version: 19.0.3(@types/react@19.0.8)
      autoprefixer:
        specifier: ^10.4.20
        version: 10.4.20(postcss@8.5.1)
      dotenv-cli:
        specifier: ^8.0.0
        version: 8.0.0
      drizzle-kit:
        specifier: ^0.30.4
        version: 0.30.4
      pg:
        specifier: ^8.13.1
        version: 8.13.1
      postcss:
        specifier: ^8.5.1
        version: 8.5.1
      rimraf:
        specifier: ^6.0.1
        version: 6.0.1
      tailwindcss:
        specifier: ^3.4.14
        version: 3.4.17
      tsx:
        specifier: ^4.19.2
        version: 4.19.2
      typescript:
        specifier: ^5.7.3
        version: 5.7.3

packages:

  '@alloc/quick-lru@5.2.0':
    resolution: {integrity: sha512-UrcABB+4bUrFABwbluTIBErXwvbsU/V7TZWfmbgJfbkwiBuziS9gxdODUyuiecfdGQ85jglMW6juS3+z5TsKLw==}
    engines: {node: '>=10'}

  '@babel/code-frame@7.26.2':
    resolution: {integrity: sha512-RJlIHRueQgwWitWgF8OdFYGZX328Ax5BCemNGlqHfplnRT9ESi8JkFlvaVYbS+UubVY6dpv87Fs2u5M29iNFVQ==}
    engines: {node: '>=6.9.0'}

  '@babel/generator@7.26.5':
    resolution: {integrity: sha512-2caSP6fN9I7HOe6nqhtft7V4g7/V/gfDsC3Ag4W7kEzzvRGKqiv0pu0HogPiZ3KaVSoNDhUws6IJjDjpfmYIXw==}
    engines: {node: '>=6.9.0'}

  '@babel/helper-string-parser@7.25.9':
    resolution: {integrity: sha512-4A/SCr/2KLd5jrtOMFzaKjVtAei3+2r/NChoBNoZ3EyP/+GlhoaEGoWOZUmFmoITP7zOJyHIMm+DYRd8o3PvHA==}
    engines: {node: '>=6.9.0'}

  '@babel/helper-validator-identifier@7.25.9':
    resolution: {integrity: sha512-Ed61U6XJc3CVRfkERJWDz4dJwKe7iLmmJsbOGu9wSloNSFttHV0I8g6UAgb7qnK5ly5bGLPd4oXZlxCdANBOWQ==}
    engines: {node: '>=6.9.0'}

  '@babel/parser@7.26.7':
    resolution: {integrity: sha512-kEvgGGgEjRUutvdVvZhbn/BxVt+5VSpwXz1j3WYXQbXDo8KzFOPNG2GQbdAiNq8g6wn1yKk7C/qrke03a84V+w==}
    engines: {node: '>=6.0.0'}
    hasBin: true

  '@babel/template@7.25.9':
    resolution: {integrity: sha512-9DGttpmPvIxBb/2uwpVo3dqJ+O6RooAFOS+lB+xDqoE2PVCE8nfoHMdZLpfCQRLwvohzXISPZcgxt80xLfsuwg==}
    engines: {node: '>=6.9.0'}

  '@babel/traverse@7.26.7':
    resolution: {integrity: sha512-1x1sgeyRLC3r5fQOM0/xtQKsYjyxmFjaOrLJNtZ81inNjyJHGIolTULPiSc/2qe1/qfpFLisLQYFnnZl7QoedA==}
    engines: {node: '>=6.9.0'}

  '@babel/types@7.26.7':
    resolution: {integrity: sha512-t8kDRGrKXyp6+tjUh7hw2RLyclsW4TRoRvRHtSyAX9Bb5ldlFh+90YAYY6awRXrlB4G5G2izNeGySpATlFzmOg==}
    engines: {node: '>=6.9.0'}

  '@biomejs/biome@1.9.4':
    resolution: {integrity: sha512-1rkd7G70+o9KkTn5KLmDYXihGoTaIGO9PIIN2ZB7UJxFrWw04CZHPYiMRjYsaDvVV7hP1dYNRLxSANLaBFGpog==}
    engines: {node: '>=14.21.3'}
    hasBin: true

  '@biomejs/cli-darwin-arm64@1.9.4':
    resolution: {integrity: sha512-bFBsPWrNvkdKrNCYeAp+xo2HecOGPAy9WyNyB/jKnnedgzl4W4Hb9ZMzYNbf8dMCGmUdSavlYHiR01QaYR58cw==}
    engines: {node: '>=14.21.3'}
    cpu: [arm64]
    os: [darwin]

  '@biomejs/cli-darwin-x64@1.9.4':
    resolution: {integrity: sha512-ngYBh/+bEedqkSevPVhLP4QfVPCpb+4BBe2p7Xs32dBgs7rh9nY2AIYUL6BgLw1JVXV8GlpKmb/hNiuIxfPfZg==}
    engines: {node: '>=14.21.3'}
    cpu: [x64]
    os: [darwin]

  '@biomejs/cli-linux-arm64-musl@1.9.4':
    resolution: {integrity: sha512-v665Ct9WCRjGa8+kTr0CzApU0+XXtRgwmzIf1SeKSGAv+2scAlW6JR5PMFo6FzqqZ64Po79cKODKf3/AAmECqA==}
    engines: {node: '>=14.21.3'}
    cpu: [arm64]
    os: [linux]

  '@biomejs/cli-linux-arm64@1.9.4':
    resolution: {integrity: sha512-fJIW0+LYujdjUgJJuwesP4EjIBl/N/TcOX3IvIHJQNsAqvV2CHIogsmA94BPG6jZATS4Hi+xv4SkBBQSt1N4/g==}
    engines: {node: '>=14.21.3'}
    cpu: [arm64]
    os: [linux]

  '@biomejs/cli-linux-x64-musl@1.9.4':
    resolution: {integrity: sha512-gEhi/jSBhZ2m6wjV530Yy8+fNqG8PAinM3oV7CyO+6c3CEh16Eizm21uHVsyVBEB6RIM8JHIl6AGYCv6Q6Q9Tg==}
    engines: {node: '>=14.21.3'}
    cpu: [x64]
    os: [linux]

  '@biomejs/cli-linux-x64@1.9.4':
    resolution: {integrity: sha512-lRCJv/Vi3Vlwmbd6K+oQ0KhLHMAysN8lXoCI7XeHlxaajk06u7G+UsFSO01NAs5iYuWKmVZjmiOzJ0OJmGsMwg==}
    engines: {node: '>=14.21.3'}
    cpu: [x64]
    os: [linux]

  '@biomejs/cli-win32-arm64@1.9.4':
    resolution: {integrity: sha512-tlbhLk+WXZmgwoIKwHIHEBZUwxml7bRJgk0X2sPyNR3S93cdRq6XulAZRQJ17FYGGzWne0fgrXBKpl7l4M87Hg==}
    engines: {node: '>=14.21.3'}
    cpu: [arm64]
    os: [win32]

  '@biomejs/cli-win32-x64@1.9.4':
    resolution: {integrity: sha512-8Y5wMhVIPaWe6jw2H+KlEm4wP/f7EW3810ZLmDlrEEy5KvBsb9ECEfu/kMWD484ijfQ8+nIi0giMgu9g1UAuuA==}
    engines: {node: '>=14.21.3'}
    cpu: [x64]
    os: [win32]

  '@dnd-kit/accessibility@3.1.1':
    resolution: {integrity: sha512-2P+YgaXF+gRsIihwwY1gCsQSYnu9Zyj2py8kY5fFvUM1qm2WA2u639R6YNVfU4GWr+ZM5mqEsfHZZLoRONbemw==}
    peerDependencies:
      react: '>=16.8.0'

  '@dnd-kit/core@6.3.1':
    resolution: {integrity: sha512-xkGBRQQab4RLwgXxoqETICr6S5JlogafbhNsidmrkVv2YRs5MLwpjoF2qpiGjQt8S9AoxtIV603s0GIUpY5eYQ==}
    peerDependencies:
      react: '>=16.8.0'
      react-dom: '>=16.8.0'

  '@dnd-kit/modifiers@9.0.0':
    resolution: {integrity: sha512-ybiLc66qRGuZoC20wdSSG6pDXFikui/dCNGthxv4Ndy8ylErY0N3KVxY2bgo7AWwIbxDmXDg3ylAFmnrjcbVvw==}
    peerDependencies:
      '@dnd-kit/core': ^6.3.0
      react: '>=16.8.0'

  '@dnd-kit/sortable@10.0.0':
    resolution: {integrity: sha512-+xqhmIIzvAYMGfBYYnbKuNicfSsk4RksY2XdmJhT+HAC01nix6fHCztU68jooFiMUB01Ky3F0FyOvhG/BZrWkg==}
    peerDependencies:
      '@dnd-kit/core': ^6.3.0
      react: '>=16.8.0'

  '@dnd-kit/utilities@3.2.2':
    resolution: {integrity: sha512-+MKAJEOfaBe5SmV6t34p80MMKhjvUz0vRrvVJbPT0WElzaOJ/1xs+D+KDv+tD/NE5ujfrChEcshd4fLn0wpiqg==}
    peerDependencies:
      react: '>=16.8.0'

  '@drizzle-team/brocli@0.10.2':
    resolution: {integrity: sha512-z33Il7l5dKjUgGULTqBsQBQwckHh5AbIuxhdsIxDDiZAzBOrZO6q9ogcWC65kU382AfynTfgNumVcNIjuIua6w==}

  '@emnapi/runtime@1.3.1':
    resolution: {integrity: sha512-kEBmG8KyqtxJZv+ygbEim+KCGtIq1fC22Ms3S4ziXmYKm8uyoLX0MHONVKwp+9opg390VaKRNt4a7A9NwmpNhw==}

  '@esbuild-kit/core-utils@3.3.2':
    resolution: {integrity: sha512-sPRAnw9CdSsRmEtnsl2WXWdyquogVpB3yZ3dgwJfe8zrOzTsV7cJvmwrKVa+0ma5BoiGJ+BoqkMvawbayKUsqQ==}
    deprecated: 'Merged into tsx: https://tsx.is'

  '@esbuild-kit/esm-loader@2.6.5':
    resolution: {integrity: sha512-FxEMIkJKnodyA1OaCUoEvbYRkoZlLZ4d/eXFu9Fh8CbBBgP5EmZxrfTRyN0qpXZ4vOvqnE5YdRdcrmUUXuU+dA==}
    deprecated: 'Merged into tsx: https://tsx.is'

  '@esbuild/aix-ppc64@0.19.12':
    resolution: {integrity: sha512-bmoCYyWdEL3wDQIVbcyzRyeKLgk2WtWLTWz1ZIAZF/EGbNOwSA6ew3PftJ1PqMiOOGu0OyFMzG53L0zqIpPeNA==}
    engines: {node: '>=12'}
    cpu: [ppc64]
    os: [aix]

  '@esbuild/aix-ppc64@0.23.1':
    resolution: {integrity: sha512-6VhYk1diRqrhBAqpJEdjASR/+WVRtfjpqKuNw11cLiaWpAT/Uu+nokB+UJnevzy/P9C/ty6AOe0dwueMrGh/iQ==}
    engines: {node: '>=18'}
    cpu: [ppc64]
    os: [aix]

  '@esbuild/android-arm64@0.18.20':
    resolution: {integrity: sha512-Nz4rJcchGDtENV0eMKUNa6L12zz2zBDXuhj/Vjh18zGqB44Bi7MBMSXjgunJgjRhCmKOjnPuZp4Mb6OKqtMHLQ==}
    engines: {node: '>=12'}
    cpu: [arm64]
    os: [android]

  '@esbuild/android-arm64@0.19.12':
    resolution: {integrity: sha512-P0UVNGIienjZv3f5zq0DP3Nt2IE/3plFzuaS96vihvD0Hd6H/q4WXUGpCxD/E8YrSXfNyRPbpTq+T8ZQioSuPA==}
    engines: {node: '>=12'}
    cpu: [arm64]
    os: [android]

  '@esbuild/android-arm64@0.23.1':
    resolution: {integrity: sha512-xw50ipykXcLstLeWH7WRdQuysJqejuAGPd30vd1i5zSyKK3WE+ijzHmLKxdiCMtH1pHz78rOg0BKSYOSB/2Khw==}
    engines: {node: '>=18'}
    cpu: [arm64]
    os: [android]

  '@esbuild/android-arm@0.18.20':
    resolution: {integrity: sha512-fyi7TDI/ijKKNZTUJAQqiG5T7YjJXgnzkURqmGj13C6dCqckZBLdl4h7bkhHt/t0WP+zO9/zwroDvANaOqO5Sw==}
    engines: {node: '>=12'}
    cpu: [arm]
    os: [android]

  '@esbuild/android-arm@0.19.12':
    resolution: {integrity: sha512-qg/Lj1mu3CdQlDEEiWrlC4eaPZ1KztwGJ9B6J+/6G+/4ewxJg7gqj8eVYWvao1bXrqGiW2rsBZFSX3q2lcW05w==}
    engines: {node: '>=12'}
    cpu: [arm]
    os: [android]

  '@esbuild/android-arm@0.23.1':
    resolution: {integrity: sha512-uz6/tEy2IFm9RYOyvKl88zdzZfwEfKZmnX9Cj1BHjeSGNuGLuMD1kR8y5bteYmwqKm1tj8m4cb/aKEorr6fHWQ==}
    engines: {node: '>=18'}
    cpu: [arm]
    os: [android]

  '@esbuild/android-x64@0.18.20':
    resolution: {integrity: sha512-8GDdlePJA8D6zlZYJV/jnrRAi6rOiNaCC/JclcXpB+KIuvfBN4owLtgzY2bsxnx666XjJx2kDPUmnTtR8qKQUg==}
    engines: {node: '>=12'}
    cpu: [x64]
    os: [android]

  '@esbuild/android-x64@0.19.12':
    resolution: {integrity: sha512-3k7ZoUW6Q6YqhdhIaq/WZ7HwBpnFBlW905Fa4s4qWJyiNOgT1dOqDiVAQFwBH7gBRZr17gLrlFCRzF6jFh7Kew==}
    engines: {node: '>=12'}
    cpu: [x64]
    os: [android]

  '@esbuild/android-x64@0.23.1':
    resolution: {integrity: sha512-nlN9B69St9BwUoB+jkyU090bru8L0NA3yFvAd7k8dNsVH8bi9a8cUAUSEcEEgTp2z3dbEDGJGfP6VUnkQnlReg==}
    engines: {node: '>=18'}
    cpu: [x64]
    os: [android]

  '@esbuild/darwin-arm64@0.18.20':
    resolution: {integrity: sha512-bxRHW5kHU38zS2lPTPOyuyTm+S+eobPUnTNkdJEfAddYgEcll4xkT8DB9d2008DtTbl7uJag2HuE5NZAZgnNEA==}
    engines: {node: '>=12'}
    cpu: [arm64]
    os: [darwin]

  '@esbuild/darwin-arm64@0.19.12':
    resolution: {integrity: sha512-B6IeSgZgtEzGC42jsI+YYu9Z3HKRxp8ZT3cqhvliEHovq8HSX2YX8lNocDn79gCKJXOSaEot9MVYky7AKjCs8g==}
    engines: {node: '>=12'}
    cpu: [arm64]
    os: [darwin]

  '@esbuild/darwin-arm64@0.23.1':
    resolution: {integrity: sha512-YsS2e3Wtgnw7Wq53XXBLcV6JhRsEq8hkfg91ESVadIrzr9wO6jJDMZnCQbHm1Guc5t/CdDiFSSfWP58FNuvT3Q==}
    engines: {node: '>=18'}
    cpu: [arm64]
    os: [darwin]

  '@esbuild/darwin-x64@0.18.20':
    resolution: {integrity: sha512-pc5gxlMDxzm513qPGbCbDukOdsGtKhfxD1zJKXjCCcU7ju50O7MeAZ8c4krSJcOIJGFR+qx21yMMVYwiQvyTyQ==}
    engines: {node: '>=12'}
    cpu: [x64]
    os: [darwin]

  '@esbuild/darwin-x64@0.19.12':
    resolution: {integrity: sha512-hKoVkKzFiToTgn+41qGhsUJXFlIjxI/jSYeZf3ugemDYZldIXIxhvwN6erJGlX4t5h417iFuheZ7l+YVn05N3A==}
    engines: {node: '>=12'}
    cpu: [x64]
    os: [darwin]

  '@esbuild/darwin-x64@0.23.1':
    resolution: {integrity: sha512-aClqdgTDVPSEGgoCS8QDG37Gu8yc9lTHNAQlsztQ6ENetKEO//b8y31MMu2ZaPbn4kVsIABzVLXYLhCGekGDqw==}
    engines: {node: '>=18'}
    cpu: [x64]
    os: [darwin]

  '@esbuild/freebsd-arm64@0.18.20':
    resolution: {integrity: sha512-yqDQHy4QHevpMAaxhhIwYPMv1NECwOvIpGCZkECn8w2WFHXjEwrBn3CeNIYsibZ/iZEUemj++M26W3cNR5h+Tw==}
    engines: {node: '>=12'}
    cpu: [arm64]
    os: [freebsd]

  '@esbuild/freebsd-arm64@0.19.12':
    resolution: {integrity: sha512-4aRvFIXmwAcDBw9AueDQ2YnGmz5L6obe5kmPT8Vd+/+x/JMVKCgdcRwH6APrbpNXsPz+K653Qg8HB/oXvXVukA==}
    engines: {node: '>=12'}
    cpu: [arm64]
    os: [freebsd]

  '@esbuild/freebsd-arm64@0.23.1':
    resolution: {integrity: sha512-h1k6yS8/pN/NHlMl5+v4XPfikhJulk4G+tKGFIOwURBSFzE8bixw1ebjluLOjfwtLqY0kewfjLSrO6tN2MgIhA==}
    engines: {node: '>=18'}
    cpu: [arm64]
    os: [freebsd]

  '@esbuild/freebsd-x64@0.18.20':
    resolution: {integrity: sha512-tgWRPPuQsd3RmBZwarGVHZQvtzfEBOreNuxEMKFcd5DaDn2PbBxfwLcj4+aenoh7ctXcbXmOQIn8HI6mCSw5MQ==}
    engines: {node: '>=12'}
    cpu: [x64]
    os: [freebsd]

  '@esbuild/freebsd-x64@0.19.12':
    resolution: {integrity: sha512-EYoXZ4d8xtBoVN7CEwWY2IN4ho76xjYXqSXMNccFSx2lgqOG/1TBPW0yPx1bJZk94qu3tX0fycJeeQsKovA8gg==}
    engines: {node: '>=12'}
    cpu: [x64]
    os: [freebsd]

  '@esbuild/freebsd-x64@0.23.1':
    resolution: {integrity: sha512-lK1eJeyk1ZX8UklqFd/3A60UuZ/6UVfGT2LuGo3Wp4/z7eRTRYY+0xOu2kpClP+vMTi9wKOfXi2vjUpO1Ro76g==}
    engines: {node: '>=18'}
    cpu: [x64]
    os: [freebsd]

  '@esbuild/linux-arm64@0.18.20':
    resolution: {integrity: sha512-2YbscF+UL7SQAVIpnWvYwM+3LskyDmPhe31pE7/aoTMFKKzIc9lLbyGUpmmb8a8AixOL61sQ/mFh3jEjHYFvdA==}
    engines: {node: '>=12'}
    cpu: [arm64]
    os: [linux]

  '@esbuild/linux-arm64@0.19.12':
    resolution: {integrity: sha512-EoTjyYyLuVPfdPLsGVVVC8a0p1BFFvtpQDB/YLEhaXyf/5bczaGeN15QkR+O4S5LeJ92Tqotve7i1jn35qwvdA==}
    engines: {node: '>=12'}
    cpu: [arm64]
    os: [linux]

  '@esbuild/linux-arm64@0.23.1':
    resolution: {integrity: sha512-/93bf2yxencYDnItMYV/v116zff6UyTjo4EtEQjUBeGiVpMmffDNUyD9UN2zV+V3LRV3/on4xdZ26NKzn6754g==}
    engines: {node: '>=18'}
    cpu: [arm64]
    os: [linux]

  '@esbuild/linux-arm@0.18.20':
    resolution: {integrity: sha512-/5bHkMWnq1EgKr1V+Ybz3s1hWXok7mDFUMQ4cG10AfW3wL02PSZi5kFpYKrptDsgb2WAJIvRcDm+qIvXf/apvg==}
    engines: {node: '>=12'}
    cpu: [arm]
    os: [linux]

  '@esbuild/linux-arm@0.19.12':
    resolution: {integrity: sha512-J5jPms//KhSNv+LO1S1TX1UWp1ucM6N6XuL6ITdKWElCu8wXP72l9MM0zDTzzeikVyqFE6U8YAV9/tFyj0ti+w==}
    engines: {node: '>=12'}
    cpu: [arm]
    os: [linux]

  '@esbuild/linux-arm@0.23.1':
    resolution: {integrity: sha512-CXXkzgn+dXAPs3WBwE+Kvnrf4WECwBdfjfeYHpMeVxWE0EceB6vhWGShs6wi0IYEqMSIzdOF1XjQ/Mkm5d7ZdQ==}
    engines: {node: '>=18'}
    cpu: [arm]
    os: [linux]

  '@esbuild/linux-ia32@0.18.20':
    resolution: {integrity: sha512-P4etWwq6IsReT0E1KHU40bOnzMHoH73aXp96Fs8TIT6z9Hu8G6+0SHSw9i2isWrD2nbx2qo5yUqACgdfVGx7TA==}
    engines: {node: '>=12'}
    cpu: [ia32]
    os: [linux]

  '@esbuild/linux-ia32@0.19.12':
    resolution: {integrity: sha512-Thsa42rrP1+UIGaWz47uydHSBOgTUnwBwNq59khgIwktK6x60Hivfbux9iNR0eHCHzOLjLMLfUMLCypBkZXMHA==}
    engines: {node: '>=12'}
    cpu: [ia32]
    os: [linux]

  '@esbuild/linux-ia32@0.23.1':
    resolution: {integrity: sha512-VTN4EuOHwXEkXzX5nTvVY4s7E/Krz7COC8xkftbbKRYAl96vPiUssGkeMELQMOnLOJ8k3BY1+ZY52tttZnHcXQ==}
    engines: {node: '>=18'}
    cpu: [ia32]
    os: [linux]

  '@esbuild/linux-loong64@0.18.20':
    resolution: {integrity: sha512-nXW8nqBTrOpDLPgPY9uV+/1DjxoQ7DoB2N8eocyq8I9XuqJ7BiAMDMf9n1xZM9TgW0J8zrquIb/A7s3BJv7rjg==}
    engines: {node: '>=12'}
    cpu: [loong64]
    os: [linux]

  '@esbuild/linux-loong64@0.19.12':
    resolution: {integrity: sha512-LiXdXA0s3IqRRjm6rV6XaWATScKAXjI4R4LoDlvO7+yQqFdlr1Bax62sRwkVvRIrwXxvtYEHHI4dm50jAXkuAA==}
    engines: {node: '>=12'}
    cpu: [loong64]
    os: [linux]

  '@esbuild/linux-loong64@0.23.1':
    resolution: {integrity: sha512-Vx09LzEoBa5zDnieH8LSMRToj7ir/Jeq0Gu6qJ/1GcBq9GkfoEAoXvLiW1U9J1qE/Y/Oyaq33w5p2ZWrNNHNEw==}
    engines: {node: '>=18'}
    cpu: [loong64]
    os: [linux]

  '@esbuild/linux-mips64el@0.18.20':
    resolution: {integrity: sha512-d5NeaXZcHp8PzYy5VnXV3VSd2D328Zb+9dEq5HE6bw6+N86JVPExrA6O68OPwobntbNJ0pzCpUFZTo3w0GyetQ==}
    engines: {node: '>=12'}
    cpu: [mips64el]
    os: [linux]

  '@esbuild/linux-mips64el@0.19.12':
    resolution: {integrity: sha512-fEnAuj5VGTanfJ07ff0gOA6IPsvrVHLVb6Lyd1g2/ed67oU1eFzL0r9WL7ZzscD+/N6i3dWumGE1Un4f7Amf+w==}
    engines: {node: '>=12'}
    cpu: [mips64el]
    os: [linux]

  '@esbuild/linux-mips64el@0.23.1':
    resolution: {integrity: sha512-nrFzzMQ7W4WRLNUOU5dlWAqa6yVeI0P78WKGUo7lg2HShq/yx+UYkeNSE0SSfSure0SqgnsxPvmAUu/vu0E+3Q==}
    engines: {node: '>=18'}
    cpu: [mips64el]
    os: [linux]

  '@esbuild/linux-ppc64@0.18.20':
    resolution: {integrity: sha512-WHPyeScRNcmANnLQkq6AfyXRFr5D6N2sKgkFo2FqguP44Nw2eyDlbTdZwd9GYk98DZG9QItIiTlFLHJHjxP3FA==}
    engines: {node: '>=12'}
    cpu: [ppc64]
    os: [linux]

  '@esbuild/linux-ppc64@0.19.12':
    resolution: {integrity: sha512-nYJA2/QPimDQOh1rKWedNOe3Gfc8PabU7HT3iXWtNUbRzXS9+vgB0Fjaqr//XNbd82mCxHzik2qotuI89cfixg==}
    engines: {node: '>=12'}
    cpu: [ppc64]
    os: [linux]

  '@esbuild/linux-ppc64@0.23.1':
    resolution: {integrity: sha512-dKN8fgVqd0vUIjxuJI6P/9SSSe/mB9rvA98CSH2sJnlZ/OCZWO1DJvxj8jvKTfYUdGfcq2dDxoKaC6bHuTlgcw==}
    engines: {node: '>=18'}
    cpu: [ppc64]
    os: [linux]

  '@esbuild/linux-riscv64@0.18.20':
    resolution: {integrity: sha512-WSxo6h5ecI5XH34KC7w5veNnKkju3zBRLEQNY7mv5mtBmrP/MjNBCAlsM2u5hDBlS3NGcTQpoBvRzqBcRtpq1A==}
    engines: {node: '>=12'}
    cpu: [riscv64]
    os: [linux]

  '@esbuild/linux-riscv64@0.19.12':
    resolution: {integrity: sha512-2MueBrlPQCw5dVJJpQdUYgeqIzDQgw3QtiAHUC4RBz9FXPrskyyU3VI1hw7C0BSKB9OduwSJ79FTCqtGMWqJHg==}
    engines: {node: '>=12'}
    cpu: [riscv64]
    os: [linux]

  '@esbuild/linux-riscv64@0.23.1':
    resolution: {integrity: sha512-5AV4Pzp80fhHL83JM6LoA6pTQVWgB1HovMBsLQ9OZWLDqVY8MVobBXNSmAJi//Csh6tcY7e7Lny2Hg1tElMjIA==}
    engines: {node: '>=18'}
    cpu: [riscv64]
    os: [linux]

  '@esbuild/linux-s390x@0.18.20':
    resolution: {integrity: sha512-+8231GMs3mAEth6Ja1iK0a1sQ3ohfcpzpRLH8uuc5/KVDFneH6jtAJLFGafpzpMRO6DzJ6AvXKze9LfFMrIHVQ==}
    engines: {node: '>=12'}
    cpu: [s390x]
    os: [linux]

  '@esbuild/linux-s390x@0.19.12':
    resolution: {integrity: sha512-+Pil1Nv3Umes4m3AZKqA2anfhJiVmNCYkPchwFJNEJN5QxmTs1uzyy4TvmDrCRNT2ApwSari7ZIgrPeUx4UZDg==}
    engines: {node: '>=12'}
    cpu: [s390x]
    os: [linux]

  '@esbuild/linux-s390x@0.23.1':
    resolution: {integrity: sha512-9ygs73tuFCe6f6m/Tb+9LtYxWR4c9yg7zjt2cYkjDbDpV/xVn+68cQxMXCjUpYwEkze2RcU/rMnfIXNRFmSoDw==}
    engines: {node: '>=18'}
    cpu: [s390x]
    os: [linux]

  '@esbuild/linux-x64@0.18.20':
    resolution: {integrity: sha512-UYqiqemphJcNsFEskc73jQ7B9jgwjWrSayxawS6UVFZGWrAAtkzjxSqnoclCXxWtfwLdzU+vTpcNYhpn43uP1w==}
    engines: {node: '>=12'}
    cpu: [x64]
    os: [linux]

  '@esbuild/linux-x64@0.19.12':
    resolution: {integrity: sha512-B71g1QpxfwBvNrfyJdVDexenDIt1CiDN1TIXLbhOw0KhJzE78KIFGX6OJ9MrtC0oOqMWf+0xop4qEU8JrJTwCg==}
    engines: {node: '>=12'}
    cpu: [x64]
    os: [linux]

  '@esbuild/linux-x64@0.23.1':
    resolution: {integrity: sha512-EV6+ovTsEXCPAp58g2dD68LxoP/wK5pRvgy0J/HxPGB009omFPv3Yet0HiaqvrIrgPTBuC6wCH1LTOY91EO5hQ==}
    engines: {node: '>=18'}
    cpu: [x64]
    os: [linux]

  '@esbuild/netbsd-x64@0.18.20':
    resolution: {integrity: sha512-iO1c++VP6xUBUmltHZoMtCUdPlnPGdBom6IrO4gyKPFFVBKioIImVooR5I83nTew5UOYrk3gIJhbZh8X44y06A==}
    engines: {node: '>=12'}
    cpu: [x64]
    os: [netbsd]

  '@esbuild/netbsd-x64@0.19.12':
    resolution: {integrity: sha512-3ltjQ7n1owJgFbuC61Oj++XhtzmymoCihNFgT84UAmJnxJfm4sYCiSLTXZtE00VWYpPMYc+ZQmB6xbSdVh0JWA==}
    engines: {node: '>=12'}
    cpu: [x64]
    os: [netbsd]

  '@esbuild/netbsd-x64@0.23.1':
    resolution: {integrity: sha512-aevEkCNu7KlPRpYLjwmdcuNz6bDFiE7Z8XC4CPqExjTvrHugh28QzUXVOZtiYghciKUacNktqxdpymplil1beA==}
    engines: {node: '>=18'}
    cpu: [x64]
    os: [netbsd]

  '@esbuild/openbsd-arm64@0.23.1':
    resolution: {integrity: sha512-3x37szhLexNA4bXhLrCC/LImN/YtWis6WXr1VESlfVtVeoFJBRINPJ3f0a/6LV8zpikqoUg4hyXw0sFBt5Cr+Q==}
    engines: {node: '>=18'}
    cpu: [arm64]
    os: [openbsd]

  '@esbuild/openbsd-x64@0.18.20':
    resolution: {integrity: sha512-e5e4YSsuQfX4cxcygw/UCPIEP6wbIL+se3sxPdCiMbFLBWu0eiZOJ7WoD+ptCLrmjZBK1Wk7I6D/I3NglUGOxg==}
    engines: {node: '>=12'}
    cpu: [x64]
    os: [openbsd]

  '@esbuild/openbsd-x64@0.19.12':
    resolution: {integrity: sha512-RbrfTB9SWsr0kWmb9srfF+L933uMDdu9BIzdA7os2t0TXhCRjrQyCeOt6wVxr79CKD4c+p+YhCj31HBkYcXebw==}
    engines: {node: '>=12'}
    cpu: [x64]
    os: [openbsd]

  '@esbuild/openbsd-x64@0.23.1':
    resolution: {integrity: sha512-aY2gMmKmPhxfU+0EdnN+XNtGbjfQgwZj43k8G3fyrDM/UdZww6xrWxmDkuz2eCZchqVeABjV5BpildOrUbBTqA==}
    engines: {node: '>=18'}
    cpu: [x64]
    os: [openbsd]

  '@esbuild/sunos-x64@0.18.20':
    resolution: {integrity: sha512-kDbFRFp0YpTQVVrqUd5FTYmWo45zGaXe0X8E1G/LKFC0v8x0vWrhOWSLITcCn63lmZIxfOMXtCfti/RxN/0wnQ==}
    engines: {node: '>=12'}
    cpu: [x64]
    os: [sunos]

  '@esbuild/sunos-x64@0.19.12':
    resolution: {integrity: sha512-HKjJwRrW8uWtCQnQOz9qcU3mUZhTUQvi56Q8DPTLLB+DawoiQdjsYq+j+D3s9I8VFtDr+F9CjgXKKC4ss89IeA==}
    engines: {node: '>=12'}
    cpu: [x64]
    os: [sunos]

  '@esbuild/sunos-x64@0.23.1':
    resolution: {integrity: sha512-RBRT2gqEl0IKQABT4XTj78tpk9v7ehp+mazn2HbUeZl1YMdaGAQqhapjGTCe7uw7y0frDi4gS0uHzhvpFuI1sA==}
    engines: {node: '>=18'}
    cpu: [x64]
    os: [sunos]

  '@esbuild/win32-arm64@0.18.20':
    resolution: {integrity: sha512-ddYFR6ItYgoaq4v4JmQQaAI5s7npztfV4Ag6NrhiaW0RrnOXqBkgwZLofVTlq1daVTQNhtI5oieTvkRPfZrePg==}
    engines: {node: '>=12'}
    cpu: [arm64]
    os: [win32]

  '@esbuild/win32-arm64@0.19.12':
    resolution: {integrity: sha512-URgtR1dJnmGvX864pn1B2YUYNzjmXkuJOIqG2HdU62MVS4EHpU2946OZoTMnRUHklGtJdJZ33QfzdjGACXhn1A==}
    engines: {node: '>=12'}
    cpu: [arm64]
    os: [win32]

  '@esbuild/win32-arm64@0.23.1':
    resolution: {integrity: sha512-4O+gPR5rEBe2FpKOVyiJ7wNDPA8nGzDuJ6gN4okSA1gEOYZ67N8JPk58tkWtdtPeLz7lBnY6I5L3jdsr3S+A6A==}
    engines: {node: '>=18'}
    cpu: [arm64]
    os: [win32]

  '@esbuild/win32-ia32@0.18.20':
    resolution: {integrity: sha512-Wv7QBi3ID/rROT08SABTS7eV4hX26sVduqDOTe1MvGMjNd3EjOz4b7zeexIR62GTIEKrfJXKL9LFxTYgkyeu7g==}
    engines: {node: '>=12'}
    cpu: [ia32]
    os: [win32]

  '@esbuild/win32-ia32@0.19.12':
    resolution: {integrity: sha512-+ZOE6pUkMOJfmxmBZElNOx72NKpIa/HFOMGzu8fqzQJ5kgf6aTGrcJaFsNiVMH4JKpMipyK+7k0n2UXN7a8YKQ==}
    engines: {node: '>=12'}
    cpu: [ia32]
    os: [win32]

  '@esbuild/win32-ia32@0.23.1':
    resolution: {integrity: sha512-BcaL0Vn6QwCwre3Y717nVHZbAa4UBEigzFm6VdsVdT/MbZ38xoj1X9HPkZhbmaBGUD1W8vxAfffbDe8bA6AKnQ==}
    engines: {node: '>=18'}
    cpu: [ia32]
    os: [win32]

  '@esbuild/win32-x64@0.18.20':
    resolution: {integrity: sha512-kTdfRcSiDfQca/y9QIkng02avJ+NCaQvrMejlsB3RRv5sE9rRoeBPISaZpKxHELzRxZyLvNts1P27W3wV+8geQ==}
    engines: {node: '>=12'}
    cpu: [x64]
    os: [win32]

  '@esbuild/win32-x64@0.19.12':
    resolution: {integrity: sha512-T1QyPSDCyMXaO3pzBkF96E8xMkiRYbUEZADd29SyPGabqxMViNoii+NcK7eWJAEoU6RZyEm5lVSIjTmcdoB9HA==}
    engines: {node: '>=12'}
    cpu: [x64]
    os: [win32]

  '@esbuild/win32-x64@0.23.1':
    resolution: {integrity: sha512-BHpFFeslkWrXWyUPnbKm+xYYVYruCinGcftSBaa8zoF9hZO4BcSCFUvHVTtzpIY6YzUnYtuEhZ+C9iEXjxnasg==}
    engines: {node: '>=18'}
    cpu: [x64]
    os: [win32]

  '@faker-js/faker@9.4.0':
    resolution: {integrity: sha512-85+k0AxaZSTowL0gXp8zYWDIrWclTbRPg/pm/V0dSFZ6W6D4lhcG3uuZl4zLsEKfEvs69xDbLN2cHQudwp95JA==}
    engines: {node: '>=18.0.0', npm: '>=9.0.0'}

  '@floating-ui/core@1.6.9':
    resolution: {integrity: sha512-uMXCuQ3BItDUbAMhIXw7UPXRfAlOAvZzdK9BWpE60MCn+Svt3aLn9jsPTi/WNGlRUu2uI0v5S7JiIUsbsvh3fw==}

  '@floating-ui/dom@1.6.13':
    resolution: {integrity: sha512-umqzocjDgNRGTuO7Q8CU32dkHkECqI8ZdMZ5Swb6QAM0t5rnlrN3lGo1hdpscRd3WS8T6DKYK4ephgIH9iRh3w==}

  '@floating-ui/react-dom@2.1.2':
    resolution: {integrity: sha512-06okr5cgPzMNBy+Ycse2A6udMi4bqwW/zgBF/rwjcNqWkyr82Mcg8b0vjX8OJpZFy/FKjJmw6wV7t44kK6kW7A==}
    peerDependencies:
      react: '>=16.8.0'
      react-dom: '>=16.8.0'

  '@floating-ui/utils@0.2.9':
    resolution: {integrity: sha512-MDWhGtE+eHw5JW7lq4qhc5yRLS11ERl1c7Z6Xd0a58DozHES6EnNNwUWbMiG4J9Cgj053Bhk8zvlhFYKVhULwg==}

  '@hookform/resolvers@3.10.0':
    resolution: {integrity: sha512-79Dv+3mDF7i+2ajj7SkypSKHhl1cbln1OGavqrsF7p6mbUv11xpqpacPsGDCTRvCSjEEIez2ef1NveSVL3b0Ag==}
    peerDependencies:
      react-hook-form: ^7.0.0

  '@ianvs/prettier-plugin-sort-imports@4.4.1':
    resolution: {integrity: sha512-F0/Hrcfpy8WuxlQyAWJTEren/uxKhYonOGY4OyWmwRdeTvkh9mMSCxowZLjNkhwi/2ipqCgtXwwOk7tW0mWXkA==}
    peerDependencies:
      '@vue/compiler-sfc': 2.7.x || 3.x
      prettier: 2 || 3
    peerDependenciesMeta:
      '@vue/compiler-sfc':
        optional: true

  '@img/sharp-darwin-arm64@0.33.5':
    resolution: {integrity: sha512-UT4p+iz/2H4twwAoLCqfA9UH5pI6DggwKEGuaPy7nCVQ8ZsiY5PIcrRvD1DzuY3qYL07NtIQcWnBSY/heikIFQ==}
    engines: {node: ^18.17.0 || ^20.3.0 || >=21.0.0}
    cpu: [arm64]
    os: [darwin]

  '@img/sharp-darwin-x64@0.33.5':
    resolution: {integrity: sha512-fyHac4jIc1ANYGRDxtiqelIbdWkIuQaI84Mv45KvGRRxSAa7o7d1ZKAOBaYbnepLC1WqxfpimdeWfvqqSGwR2Q==}
    engines: {node: ^18.17.0 || ^20.3.0 || >=21.0.0}
    cpu: [x64]
    os: [darwin]

  '@img/sharp-libvips-darwin-arm64@1.0.4':
    resolution: {integrity: sha512-XblONe153h0O2zuFfTAbQYAX2JhYmDHeWikp1LM9Hul9gVPjFY427k6dFEcOL72O01QxQsWi761svJ/ev9xEDg==}
    cpu: [arm64]
    os: [darwin]

  '@img/sharp-libvips-darwin-x64@1.0.4':
    resolution: {integrity: sha512-xnGR8YuZYfJGmWPvmlunFaWJsb9T/AO2ykoP3Fz/0X5XV2aoYBPkX6xqCQvUTKKiLddarLaxpzNe+b1hjeWHAQ==}
    cpu: [x64]
    os: [darwin]

  '@img/sharp-libvips-linux-arm64@1.0.4':
    resolution: {integrity: sha512-9B+taZ8DlyyqzZQnoeIvDVR/2F4EbMepXMc/NdVbkzsJbzkUjhXv/70GQJ7tdLA4YJgNP25zukcxpX2/SueNrA==}
    cpu: [arm64]
    os: [linux]

  '@img/sharp-libvips-linux-arm@1.0.5':
    resolution: {integrity: sha512-gvcC4ACAOPRNATg/ov8/MnbxFDJqf/pDePbBnuBDcjsI8PssmjoKMAz4LtLaVi+OnSb5FK/yIOamqDwGmXW32g==}
    cpu: [arm]
    os: [linux]

  '@img/sharp-libvips-linux-s390x@1.0.4':
    resolution: {integrity: sha512-u7Wz6ntiSSgGSGcjZ55im6uvTrOxSIS8/dgoVMoiGE9I6JAfU50yH5BoDlYA1tcuGS7g/QNtetJnxA6QEsCVTA==}
    cpu: [s390x]
    os: [linux]

  '@img/sharp-libvips-linux-x64@1.0.4':
    resolution: {integrity: sha512-MmWmQ3iPFZr0Iev+BAgVMb3ZyC4KeFc3jFxnNbEPas60e1cIfevbtuyf9nDGIzOaW9PdnDciJm+wFFaTlj5xYw==}
    cpu: [x64]
    os: [linux]

  '@img/sharp-libvips-linuxmusl-arm64@1.0.4':
    resolution: {integrity: sha512-9Ti+BbTYDcsbp4wfYib8Ctm1ilkugkA/uscUn6UXK1ldpC1JjiXbLfFZtRlBhjPZ5o1NCLiDbg8fhUPKStHoTA==}
    cpu: [arm64]
    os: [linux]

  '@img/sharp-libvips-linuxmusl-x64@1.0.4':
    resolution: {integrity: sha512-viYN1KX9m+/hGkJtvYYp+CCLgnJXwiQB39damAO7WMdKWlIhmYTfHjwSbQeUK/20vY154mwezd9HflVFM1wVSw==}
    cpu: [x64]
    os: [linux]

  '@img/sharp-linux-arm64@0.33.5':
    resolution: {integrity: sha512-JMVv+AMRyGOHtO1RFBiJy/MBsgz0x4AWrT6QoEVVTyh1E39TrCUpTRI7mx9VksGX4awWASxqCYLCV4wBZHAYxA==}
    engines: {node: ^18.17.0 || ^20.3.0 || >=21.0.0}
    cpu: [arm64]
    os: [linux]

  '@img/sharp-linux-arm@0.33.5':
    resolution: {integrity: sha512-JTS1eldqZbJxjvKaAkxhZmBqPRGmxgu+qFKSInv8moZ2AmT5Yib3EQ1c6gp493HvrvV8QgdOXdyaIBrhvFhBMQ==}
    engines: {node: ^18.17.0 || ^20.3.0 || >=21.0.0}
    cpu: [arm]
    os: [linux]

  '@img/sharp-linux-s390x@0.33.5':
    resolution: {integrity: sha512-y/5PCd+mP4CA/sPDKl2961b+C9d+vPAveS33s6Z3zfASk2j5upL6fXVPZi7ztePZ5CuH+1kW8JtvxgbuXHRa4Q==}
    engines: {node: ^18.17.0 || ^20.3.0 || >=21.0.0}
    cpu: [s390x]
    os: [linux]

  '@img/sharp-linux-x64@0.33.5':
    resolution: {integrity: sha512-opC+Ok5pRNAzuvq1AG0ar+1owsu842/Ab+4qvU879ippJBHvyY5n2mxF1izXqkPYlGuP/M556uh53jRLJmzTWA==}
    engines: {node: ^18.17.0 || ^20.3.0 || >=21.0.0}
    cpu: [x64]
    os: [linux]

  '@img/sharp-linuxmusl-arm64@0.33.5':
    resolution: {integrity: sha512-XrHMZwGQGvJg2V/oRSUfSAfjfPxO+4DkiRh6p2AFjLQztWUuY/o8Mq0eMQVIY7HJ1CDQUJlxGGZRw1a5bqmd1g==}
    engines: {node: ^18.17.0 || ^20.3.0 || >=21.0.0}
    cpu: [arm64]
    os: [linux]

  '@img/sharp-linuxmusl-x64@0.33.5':
    resolution: {integrity: sha512-WT+d/cgqKkkKySYmqoZ8y3pxx7lx9vVejxW/W4DOFMYVSkErR+w7mf2u8m/y4+xHe7yY9DAXQMWQhpnMuFfScw==}
    engines: {node: ^18.17.0 || ^20.3.0 || >=21.0.0}
    cpu: [x64]
    os: [linux]

  '@img/sharp-wasm32@0.33.5':
    resolution: {integrity: sha512-ykUW4LVGaMcU9lu9thv85CbRMAwfeadCJHRsg2GmeRa/cJxsVY9Rbd57JcMxBkKHag5U/x7TSBpScF4U8ElVzg==}
    engines: {node: ^18.17.0 || ^20.3.0 || >=21.0.0}
    cpu: [wasm32]

  '@img/sharp-win32-ia32@0.33.5':
    resolution: {integrity: sha512-T36PblLaTwuVJ/zw/LaH0PdZkRz5rd3SmMHX8GSmR7vtNSP5Z6bQkExdSK7xGWyxLw4sUknBuugTelgw2faBbQ==}
    engines: {node: ^18.17.0 || ^20.3.0 || >=21.0.0}
    cpu: [ia32]
    os: [win32]

  '@img/sharp-win32-x64@0.33.5':
    resolution: {integrity: sha512-MpY/o8/8kj+EcnxwvrP4aTJSWw/aZ7JIGR4aBeZkZw5B7/Jn+tY9/VNwtcoGmdT7GfggGIU4kygOMSbYnOrAbg==}
    engines: {node: ^18.17.0 || ^20.3.0 || >=21.0.0}
    cpu: [x64]
    os: [win32]

  '@isaacs/cliui@8.0.2':
    resolution: {integrity: sha512-O8jcjabXaleOG9DQ0+ARXWZBTfnP4WNAqzuiJK7ll44AmxGKv/J2M4TPjxjY3znBCfvBXFzucm1twdyFybFqEA==}
    engines: {node: '>=12'}

  '@jridgewell/gen-mapping@0.3.8':
    resolution: {integrity: sha512-imAbBGkb+ebQyxKgzv5Hu2nmROxoDOXHh80evxdoXNOrvAnVx7zimzc1Oo5h9RlfV4vPXaE2iM5pOFbvOCClWA==}
    engines: {node: '>=6.0.0'}

  '@jridgewell/resolve-uri@3.1.2':
    resolution: {integrity: sha512-bRISgCIjP20/tbWSPWMEi54QVPRZExkuD9lJL+UIxUKtwVJA8wW1Trb1jMs1RFXo1CBTNZ/5hpC9QvmKWdopKw==}
    engines: {node: '>=6.0.0'}

  '@jridgewell/set-array@1.2.1':
    resolution: {integrity: sha512-R8gLRTZeyp03ymzP/6Lil/28tGeGEzhx1q2k703KGWRAI1VdvPIXdG70VJc2pAMw3NA6JKL5hhFu1sJX0Mnn/A==}
    engines: {node: '>=6.0.0'}

  '@jridgewell/sourcemap-codec@1.5.0':
    resolution: {integrity: sha512-gv3ZRaISU3fjPAgNsriBRqGWQL6quFx04YMPW/zD8XMLsU32mhCCbfbO6KZFLjvYpCZ8zyDEgqsgf+PwPaM7GQ==}

  '@jridgewell/trace-mapping@0.3.25':
    resolution: {integrity: sha512-vNk6aEwybGtawWmy/PzwnGDOjCkLWSD2wqvjGGAgOAwCGWySYXfYoxt00IJkTF+8Lb57DwOb3Aa0o9CApepiYQ==}

  '@libsql/client-wasm@0.14.0':
    resolution: {integrity: sha512-gB/jtz0xuwrqAHApBv9e9JSew2030Fhj2edyZ83InZ4yPj/Q2LTUlEhaspEYT0T0xsAGqPy38uGrmq/OGS+DdQ==}
    bundledDependencies:
      - '@libsql/libsql-wasm-experimental'

  '@libsql/core@0.14.0':
    resolution: {integrity: sha512-nhbuXf7GP3PSZgdCY2Ecj8vz187ptHlZQ0VRc751oB2C1W8jQUXKKklvt7t1LJiUTQBVJuadF628eUk+3cRi4Q==}

  '@next/env@15.1.6':
    resolution: {integrity: sha512-d9AFQVPEYNr+aqokIiPLNK/MTyt3DWa/dpKveiAaVccUadFbhFEvY6FXYX2LJO2Hv7PHnLBu2oWwB4uBuHjr/w==}

  '@next/swc-darwin-arm64@15.1.6':
    resolution: {integrity: sha512-u7lg4Mpl9qWpKgy6NzEkz/w0/keEHtOybmIl0ykgItBxEM5mYotS5PmqTpo+Rhg8FiOiWgwr8USxmKQkqLBCrw==}
    engines: {node: '>= 10'}
    cpu: [arm64]
    os: [darwin]

  '@next/swc-darwin-x64@15.1.6':
    resolution: {integrity: sha512-x1jGpbHbZoZ69nRuogGL2MYPLqohlhnT9OCU6E6QFewwup+z+M6r8oU47BTeJcWsF2sdBahp5cKiAcDbwwK/lg==}
    engines: {node: '>= 10'}
    cpu: [x64]
    os: [darwin]

  '@next/swc-linux-arm64-gnu@15.1.6':
    resolution: {integrity: sha512-jar9sFw0XewXsBzPf9runGzoivajeWJUc/JkfbLTC4it9EhU8v7tCRLH7l5Y1ReTMN6zKJO0kKAGqDk8YSO2bg==}
    engines: {node: '>= 10'}
    cpu: [arm64]
    os: [linux]

  '@next/swc-linux-arm64-musl@15.1.6':
    resolution: {integrity: sha512-+n3u//bfsrIaZch4cgOJ3tXCTbSxz0s6brJtU3SzLOvkJlPQMJ+eHVRi6qM2kKKKLuMY+tcau8XD9CJ1OjeSQQ==}
    engines: {node: '>= 10'}
    cpu: [arm64]
    os: [linux]

  '@next/swc-linux-x64-gnu@15.1.6':
    resolution: {integrity: sha512-SpuDEXixM3PycniL4iVCLyUyvcl6Lt0mtv3am08sucskpG0tYkW1KlRhTgj4LI5ehyxriVVcfdoxuuP8csi3kQ==}
    engines: {node: '>= 10'}
    cpu: [x64]
    os: [linux]

  '@next/swc-linux-x64-musl@15.1.6':
    resolution: {integrity: sha512-L4druWmdFSZIIRhF+G60API5sFB7suTbDRhYWSjiw0RbE+15igQvE2g2+S973pMGvwN3guw7cJUjA/TmbPWTHQ==}
    engines: {node: '>= 10'}
    cpu: [x64]
    os: [linux]

  '@next/swc-win32-arm64-msvc@15.1.6':
    resolution: {integrity: sha512-s8w6EeqNmi6gdvM19tqKKWbCyOBvXFbndkGHl+c9YrzsLARRdCHsD9S1fMj8gsXm9v8vhC8s3N8rjuC/XrtkEg==}
    engines: {node: '>= 10'}
    cpu: [arm64]
    os: [win32]

  '@next/swc-win32-x64-msvc@15.1.6':
    resolution: {integrity: sha512-6xomMuu54FAFxttYr5PJbEfu96godcxBTRk1OhAvJq0/EnmFU/Ybiax30Snis4vdWZ9LGpf7Roy5fSs7v/5ROQ==}
    engines: {node: '>= 10'}
    cpu: [x64]
    os: [win32]

  '@nodelib/fs.scandir@2.1.5':
    resolution: {integrity: sha512-vq24Bq3ym5HEQm2NKCr3yXDwjc7vTsEThRDnkp2DK9p1uqLR+DHurm/NOTo0KG7HYHU7eppKZj3MyqYuMBf62g==}
    engines: {node: '>= 8'}

  '@nodelib/fs.stat@2.0.5':
    resolution: {integrity: sha512-RkhPPp2zrqDAQA/2jNhnztcPAlv64XdhIp7a7454A5ovI7Bukxgt7MX7udwAu3zg1DcpPU0rz3VV1SeaqvY4+A==}
    engines: {node: '>= 8'}

  '@nodelib/fs.walk@1.2.8':
    resolution: {integrity: sha512-oGB+UxlgWcgQkgwo8GcEGwemoTFt3FIO9ababBmaGwXIoBKZ+GTy0pP185beGg7Llih/NSHSV2XAs1lnznocSg==}
    engines: {node: '>= 8'}

  '@pkgjs/parseargs@0.11.0':
    resolution: {integrity: sha512-+1VkjdD0QBLPodGrJUeqarH8VAIvQODIbwh9XpP5Syisf7YoQgsJKPNFoqqLQlu+VQ/tVSshMR6loPMn8U+dPg==}
    engines: {node: '>=14'}

  '@radix-ui/number@1.1.0':
    resolution: {integrity: sha512-V3gRzhVNU1ldS5XhAPTom1fOIo4ccrjjJgmE+LI2h/WaFpHmx0MQApT+KZHnx8abG6Avtfcz4WoEciMnpFT3HQ==}

  '@radix-ui/primitive@1.1.1':
    resolution: {integrity: sha512-SJ31y+Q/zAyShtXJc8x83i9TYdbAfHZ++tUZnvjJJqFjzsdUnKsxPL6IEtBlxKkU7yzer//GQtZSV4GbldL3YA==}

  '@radix-ui/react-arrow@1.1.1':
    resolution: {integrity: sha512-NaVpZfmv8SKeZbn4ijN2V3jlHA9ngBG16VnIIm22nUR0Yk8KUALyBxT3KYEUnNuch9sTE8UTsS3whzBgKOL30w==}
    peerDependencies:
      '@types/react': '*'
      '@types/react-dom': '*'
      react: ^16.8 || ^17.0 || ^18.0 || ^19.0 || ^19.0.0-rc
      react-dom: ^16.8 || ^17.0 || ^18.0 || ^19.0 || ^19.0.0-rc
    peerDependenciesMeta:
      '@types/react':
        optional: true
      '@types/react-dom':
        optional: true

  '@radix-ui/react-checkbox@1.1.3':
    resolution: {integrity: sha512-HD7/ocp8f1B3e6OHygH0n7ZKjONkhciy1Nh0yuBgObqThc3oyx+vuMfFHKAknXRHHWVE9XvXStxJFyjUmB8PIw==}
    peerDependencies:
      '@types/react': '*'
      '@types/react-dom': '*'
      react: ^16.8 || ^17.0 || ^18.0 || ^19.0 || ^19.0.0-rc
      react-dom: ^16.8 || ^17.0 || ^18.0 || ^19.0 || ^19.0.0-rc
    peerDependenciesMeta:
      '@types/react':
        optional: true
      '@types/react-dom':
        optional: true

  '@radix-ui/react-collection@1.1.1':
    resolution: {integrity: sha512-LwT3pSho9Dljg+wY2KN2mrrh6y3qELfftINERIzBUO9e0N+t0oMTyn3k9iv+ZqgrwGkRnLpNJrsMv9BZlt2yuA==}
    peerDependencies:
      '@types/react': '*'
      '@types/react-dom': '*'
      react: ^16.8 || ^17.0 || ^18.0 || ^19.0 || ^19.0.0-rc
      react-dom: ^16.8 || ^17.0 || ^18.0 || ^19.0 || ^19.0.0-rc
    peerDependenciesMeta:
      '@types/react':
        optional: true
      '@types/react-dom':
        optional: true

  '@radix-ui/react-compose-refs@1.1.1':
    resolution: {integrity: sha512-Y9VzoRDSJtgFMUCoiZBDVo084VQ5hfpXxVE+NgkdNsjiDBByiImMZKKhxMwCbdHvhlENG6a833CbFkOQvTricw==}
    peerDependencies:
      '@types/react': '*'
      react: ^16.8 || ^17.0 || ^18.0 || ^19.0 || ^19.0.0-rc
    peerDependenciesMeta:
      '@types/react':
        optional: true

  '@radix-ui/react-context@1.1.1':
    resolution: {integrity: sha512-UASk9zi+crv9WteK/NU4PLvOoL3OuE6BWVKNF6hPRBtYBDXQ2u5iu3O59zUlJiTVvkyuycnqrztsHVJwcK9K+Q==}
    peerDependencies:
      '@types/react': '*'
      react: ^16.8 || ^17.0 || ^18.0 || ^19.0 || ^19.0.0-rc
    peerDependenciesMeta:
      '@types/react':
        optional: true

  '@radix-ui/react-dialog@1.1.5':
    resolution: {integrity: sha512-LaO3e5h/NOEL4OfXjxD43k9Dx+vn+8n+PCFt6uhX/BADFflllyv3WJG6rgvvSVBxpTch938Qq/LGc2MMxipXPw==}
    peerDependencies:
      '@types/react': '*'
      '@types/react-dom': '*'
      react: ^16.8 || ^17.0 || ^18.0 || ^19.0 || ^19.0.0-rc
      react-dom: ^16.8 || ^17.0 || ^18.0 || ^19.0 || ^19.0.0-rc
    peerDependenciesMeta:
      '@types/react':
        optional: true
      '@types/react-dom':
        optional: true

  '@radix-ui/react-direction@1.1.0':
    resolution: {integrity: sha512-BUuBvgThEiAXh2DWu93XsT+a3aWrGqolGlqqw5VU1kG7p/ZH2cuDlM1sRLNnY3QcBS69UIz2mcKhMxDsdewhjg==}
    peerDependencies:
      '@types/react': '*'
      react: ^16.8 || ^17.0 || ^18.0 || ^19.0 || ^19.0.0-rc
    peerDependenciesMeta:
      '@types/react':
        optional: true

  '@radix-ui/react-dismissable-layer@1.1.4':
    resolution: {integrity: sha512-XDUI0IVYVSwjMXxM6P4Dfti7AH+Y4oS/TB+sglZ/EXc7cqLwGAmp1NlMrcUjj7ks6R5WTZuWKv44FBbLpwU3sA==}
    peerDependencies:
      '@types/react': '*'
      '@types/react-dom': '*'
      react: ^16.8 || ^17.0 || ^18.0 || ^19.0 || ^19.0.0-rc
      react-dom: ^16.8 || ^17.0 || ^18.0 || ^19.0 || ^19.0.0-rc
    peerDependenciesMeta:
      '@types/react':
        optional: true
      '@types/react-dom':
        optional: true

  '@radix-ui/react-dropdown-menu@2.1.5':
    resolution: {integrity: sha512-50ZmEFL1kOuLalPKHrLWvPFMons2fGx9TqQCWlPwDVpbAnaUJ1g4XNcKqFNMQymYU0kKWR4MDDi+9vUQBGFgcQ==}
    peerDependencies:
      '@types/react': '*'
      '@types/react-dom': '*'
      react: ^16.8 || ^17.0 || ^18.0 || ^19.0 || ^19.0.0-rc
      react-dom: ^16.8 || ^17.0 || ^18.0 || ^19.0 || ^19.0.0-rc
    peerDependenciesMeta:
      '@types/react':
        optional: true
      '@types/react-dom':
        optional: true

  '@radix-ui/react-focus-guards@1.1.1':
    resolution: {integrity: sha512-pSIwfrT1a6sIoDASCSpFwOasEwKTZWDw/iBdtnqKO7v6FeOzYJ7U53cPzYFVR3geGGXgVHaH+CdngrrAzqUGxg==}
    peerDependencies:
      '@types/react': '*'
      react: ^16.8 || ^17.0 || ^18.0 || ^19.0 || ^19.0.0-rc
    peerDependenciesMeta:
      '@types/react':
        optional: true

  '@radix-ui/react-focus-scope@1.1.1':
    resolution: {integrity: sha512-01omzJAYRxXdG2/he/+xy+c8a8gCydoQ1yOxnWNcRhrrBW5W+RQJ22EK1SaO8tb3WoUsuEw7mJjBozPzihDFjA==}
    peerDependencies:
      '@types/react': '*'
      '@types/react-dom': '*'
      react: ^16.8 || ^17.0 || ^18.0 || ^19.0 || ^19.0.0-rc
      react-dom: ^16.8 || ^17.0 || ^18.0 || ^19.0 || ^19.0.0-rc
    peerDependenciesMeta:
      '@types/react':
        optional: true
      '@types/react-dom':
        optional: true

  '@radix-ui/react-id@1.1.0':
    resolution: {integrity: sha512-EJUrI8yYh7WOjNOqpoJaf1jlFIH2LvtgAl+YcFqNCa+4hj64ZXmPkAKOFs/ukjz3byN6bdb/AVUqHkI8/uWWMA==}
    peerDependencies:
      '@types/react': '*'
      react: ^16.8 || ^17.0 || ^18.0 || ^19.0 || ^19.0.0-rc
    peerDependenciesMeta:
      '@types/react':
        optional: true

  '@radix-ui/react-label@2.1.1':
    resolution: {integrity: sha512-UUw5E4e/2+4kFMH7+YxORXGWggtY6sM8WIwh5RZchhLuUg2H1hc98Py+pr8HMz6rdaYrK2t296ZEjYLOCO5uUw==}
    peerDependencies:
      '@types/react': '*'
      '@types/react-dom': '*'
      react: ^16.8 || ^17.0 || ^18.0 || ^19.0 || ^19.0.0-rc
      react-dom: ^16.8 || ^17.0 || ^18.0 || ^19.0 || ^19.0.0-rc
    peerDependenciesMeta:
      '@types/react':
        optional: true
      '@types/react-dom':
        optional: true

  '@radix-ui/react-menu@2.1.5':
    resolution: {integrity: sha512-uH+3w5heoMJtqVCgYOtYVMECk1TOrkUn0OG0p5MqXC0W2ppcuVeESbou8PTHoqAjbdTEK19AGXBWcEtR5WpEQg==}
    peerDependencies:
      '@types/react': '*'
      '@types/react-dom': '*'
      react: ^16.8 || ^17.0 || ^18.0 || ^19.0 || ^19.0.0-rc
      react-dom: ^16.8 || ^17.0 || ^18.0 || ^19.0 || ^19.0.0-rc
    peerDependenciesMeta:
      '@types/react':
        optional: true
      '@types/react-dom':
        optional: true

  '@radix-ui/react-popover@1.1.5':
    resolution: {integrity: sha512-YXkTAftOIW2Bt3qKH8vYr6n9gCkVrvyvfiTObVjoHVTHnNj26rmvO87IKa3VgtgCjb8FAQ6qOjNViwl+9iIzlg==}
    peerDependencies:
      '@types/react': '*'
      '@types/react-dom': '*'
      react: ^16.8 || ^17.0 || ^18.0 || ^19.0 || ^19.0.0-rc
      react-dom: ^16.8 || ^17.0 || ^18.0 || ^19.0 || ^19.0.0-rc
    peerDependenciesMeta:
      '@types/react':
        optional: true
      '@types/react-dom':
        optional: true

  '@radix-ui/react-popper@1.2.1':
    resolution: {integrity: sha512-3kn5Me69L+jv82EKRuQCXdYyf1DqHwD2U/sxoNgBGCB7K9TRc3bQamQ+5EPM9EvyPdli0W41sROd+ZU1dTCztw==}
    peerDependencies:
      '@types/react': '*'
      '@types/react-dom': '*'
      react: ^16.8 || ^17.0 || ^18.0 || ^19.0 || ^19.0.0-rc
      react-dom: ^16.8 || ^17.0 || ^18.0 || ^19.0 || ^19.0.0-rc
    peerDependenciesMeta:
      '@types/react':
        optional: true
      '@types/react-dom':
        optional: true

  '@radix-ui/react-portal@1.1.3':
    resolution: {integrity: sha512-NciRqhXnGojhT93RPyDaMPfLH3ZSl4jjIFbZQ1b/vxvZEdHsBZ49wP9w8L3HzUQwep01LcWtkUvm0OVB5JAHTw==}
    peerDependencies:
      '@types/react': '*'
      '@types/react-dom': '*'
      react: ^16.8 || ^17.0 || ^18.0 || ^19.0 || ^19.0.0-rc
      react-dom: ^16.8 || ^17.0 || ^18.0 || ^19.0 || ^19.0.0-rc
    peerDependenciesMeta:
      '@types/react':
        optional: true
      '@types/react-dom':
        optional: true

  '@radix-ui/react-presence@1.1.2':
    resolution: {integrity: sha512-18TFr80t5EVgL9x1SwF/YGtfG+l0BS0PRAlCWBDoBEiDQjeKgnNZRVJp/oVBl24sr3Gbfwc/Qpj4OcWTQMsAEg==}
    peerDependencies:
      '@types/react': '*'
      '@types/react-dom': '*'
      react: ^16.8 || ^17.0 || ^18.0 || ^19.0 || ^19.0.0-rc
      react-dom: ^16.8 || ^17.0 || ^18.0 || ^19.0 || ^19.0.0-rc
    peerDependenciesMeta:
      '@types/react':
        optional: true
      '@types/react-dom':
        optional: true

  '@radix-ui/react-primitive@2.0.1':
    resolution: {integrity: sha512-sHCWTtxwNn3L3fH8qAfnF3WbUZycW93SM1j3NFDzXBiz8D6F5UTTy8G1+WFEaiCdvCVRJWj6N2R4Xq6HdiHmDg==}
    peerDependencies:
      '@types/react': '*'
      '@types/react-dom': '*'
      react: ^16.8 || ^17.0 || ^18.0 || ^19.0 || ^19.0.0-rc
      react-dom: ^16.8 || ^17.0 || ^18.0 || ^19.0 || ^19.0.0-rc
    peerDependenciesMeta:
      '@types/react':
        optional: true
      '@types/react-dom':
        optional: true

  '@radix-ui/react-roving-focus@1.1.1':
    resolution: {integrity: sha512-QE1RoxPGJ/Nm8Qmk0PxP8ojmoaS67i0s7hVssS7KuI2FQoc/uzVlZsqKfQvxPE6D8hICCPHJ4D88zNhT3OOmkw==}
    peerDependencies:
      '@types/react': '*'
      '@types/react-dom': '*'
      react: ^16.8 || ^17.0 || ^18.0 || ^19.0 || ^19.0.0-rc
      react-dom: ^16.8 || ^17.0 || ^18.0 || ^19.0 || ^19.0.0-rc
    peerDependenciesMeta:
      '@types/react':
        optional: true
      '@types/react-dom':
        optional: true

  '@radix-ui/react-select@2.1.5':
    resolution: {integrity: sha512-eVV7N8jBXAXnyrc+PsOF89O9AfVgGnbLxUtBb0clJ8y8ENMWLARGMI/1/SBRLz7u4HqxLgN71BJ17eono3wcjA==}
    peerDependencies:
      '@types/react': '*'
      '@types/react-dom': '*'
      react: ^16.8 || ^17.0 || ^18.0 || ^19.0 || ^19.0.0-rc
      react-dom: ^16.8 || ^17.0 || ^18.0 || ^19.0 || ^19.0.0-rc
    peerDependenciesMeta:
      '@types/react':
        optional: true
      '@types/react-dom':
        optional: true

  '@radix-ui/react-separator@1.1.1':
    resolution: {integrity: sha512-RRiNRSrD8iUiXriq/Y5n4/3iE8HzqgLHsusUSg5jVpU2+3tqcUFPJXHDymwEypunc2sWxDUS3UC+rkZRlHedsw==}
    peerDependencies:
      '@types/react': '*'
      '@types/react-dom': '*'
      react: ^16.8 || ^17.0 || ^18.0 || ^19.0 || ^19.0.0-rc
      react-dom: ^16.8 || ^17.0 || ^18.0 || ^19.0 || ^19.0.0-rc
    peerDependenciesMeta:
      '@types/react':
        optional: true
      '@types/react-dom':
        optional: true

  '@radix-ui/react-slot@1.1.1':
    resolution: {integrity: sha512-RApLLOcINYJA+dMVbOju7MYv1Mb2EBp2nH4HdDzXTSyaR5optlm6Otrz1euW3HbdOR8UmmFK06TD+A9frYWv+g==}
    peerDependencies:
      '@types/react': '*'
      react: ^16.8 || ^17.0 || ^18.0 || ^19.0 || ^19.0.0-rc
    peerDependenciesMeta:
      '@types/react':
        optional: true

  '@radix-ui/react-toggle-group@1.1.1':
    resolution: {integrity: sha512-OgDLZEA30Ylyz8YSXvnGqIHtERqnUt1KUYTKdw/y8u7Ci6zGiJfXc02jahmcSNK3YcErqioj/9flWC9S1ihfwg==}
    peerDependencies:
      '@types/react': '*'
      '@types/react-dom': '*'
      react: ^16.8 || ^17.0 || ^18.0 || ^19.0 || ^19.0.0-rc
      react-dom: ^16.8 || ^17.0 || ^18.0 || ^19.0 || ^19.0.0-rc
    peerDependenciesMeta:
      '@types/react':
        optional: true
      '@types/react-dom':
        optional: true

  '@radix-ui/react-toggle@1.1.1':
    resolution: {integrity: sha512-i77tcgObYr743IonC1hrsnnPmszDRn8p+EGUsUt+5a/JFn28fxaM88Py6V2mc8J5kELMWishI0rLnuGLFD/nnQ==}
    peerDependencies:
      '@types/react': '*'
      '@types/react-dom': '*'
      react: ^16.8 || ^17.0 || ^18.0 || ^19.0 || ^19.0.0-rc
      react-dom: ^16.8 || ^17.0 || ^18.0 || ^19.0 || ^19.0.0-rc
    peerDependenciesMeta:
      '@types/react':
        optional: true
      '@types/react-dom':
        optional: true

  '@radix-ui/react-tooltip@1.1.7':
    resolution: {integrity: sha512-ss0s80BC0+g0+Zc53MvilcnTYSOi4mSuFWBPYPuTOFGjx+pUU+ZrmamMNwS56t8MTFlniA5ocjd4jYm/CdhbOg==}
    peerDependencies:
      '@types/react': '*'
      '@types/react-dom': '*'
      react: ^16.8 || ^17.0 || ^18.0 || ^19.0 || ^19.0.0-rc
      react-dom: ^16.8 || ^17.0 || ^18.0 || ^19.0 || ^19.0.0-rc
    peerDependenciesMeta:
      '@types/react':
        optional: true
      '@types/react-dom':
        optional: true

  '@radix-ui/react-use-callback-ref@1.1.0':
    resolution: {integrity: sha512-CasTfvsy+frcFkbXtSJ2Zu9JHpN8TYKxkgJGWbjiZhFivxaeW7rMeZt7QELGVLaYVfFMsKHjb7Ak0nMEe+2Vfw==}
    peerDependencies:
      '@types/react': '*'
      react: ^16.8 || ^17.0 || ^18.0 || ^19.0 || ^19.0.0-rc
    peerDependenciesMeta:
      '@types/react':
        optional: true

  '@radix-ui/react-use-controllable-state@1.1.0':
    resolution: {integrity: sha512-MtfMVJiSr2NjzS0Aa90NPTnvTSg6C/JLCV7ma0W6+OMV78vd8OyRpID+Ng9LxzsPbLeuBnWBA1Nq30AtBIDChw==}
    peerDependencies:
      '@types/react': '*'
      react: ^16.8 || ^17.0 || ^18.0 || ^19.0 || ^19.0.0-rc
    peerDependenciesMeta:
      '@types/react':
        optional: true

  '@radix-ui/react-use-escape-keydown@1.1.0':
    resolution: {integrity: sha512-L7vwWlR1kTTQ3oh7g1O0CBF3YCyyTj8NmhLR+phShpyA50HCfBFKVJTpshm9PzLiKmehsrQzTYTpX9HvmC9rhw==}
    peerDependencies:
      '@types/react': '*'
      react: ^16.8 || ^17.0 || ^18.0 || ^19.0 || ^19.0.0-rc
    peerDependenciesMeta:
      '@types/react':
        optional: true

  '@radix-ui/react-use-layout-effect@1.1.0':
    resolution: {integrity: sha512-+FPE0rOdziWSrH9athwI1R0HDVbWlEhd+FR+aSDk4uWGmSJ9Z54sdZVDQPZAinJhJXwfT+qnj969mCsT2gfm5w==}
    peerDependencies:
      '@types/react': '*'
      react: ^16.8 || ^17.0 || ^18.0 || ^19.0 || ^19.0.0-rc
    peerDependenciesMeta:
      '@types/react':
        optional: true

  '@radix-ui/react-use-previous@1.1.0':
    resolution: {integrity: sha512-Z/e78qg2YFnnXcW88A4JmTtm4ADckLno6F7OXotmkQfeuCVaKuYzqAATPhVzl3delXE7CxIV8shofPn3jPc5Og==}
    peerDependencies:
      '@types/react': '*'
      react: ^16.8 || ^17.0 || ^18.0 || ^19.0 || ^19.0.0-rc
    peerDependenciesMeta:
      '@types/react':
        optional: true

  '@radix-ui/react-use-rect@1.1.0':
    resolution: {integrity: sha512-0Fmkebhr6PiseyZlYAOtLS+nb7jLmpqTrJyv61Pe68MKYW6OWdRE2kI70TaYY27u7H0lajqM3hSMMLFq18Z7nQ==}
    peerDependencies:
      '@types/react': '*'
      react: ^16.8 || ^17.0 || ^18.0 || ^19.0 || ^19.0.0-rc
    peerDependenciesMeta:
      '@types/react':
        optional: true

  '@radix-ui/react-use-size@1.1.0':
    resolution: {integrity: sha512-XW3/vWuIXHa+2Uwcc2ABSfcCledmXhhQPlGbfcRXbiUQI5Icjcg19BGCZVKKInYbvUCut/ufbbLLPFC5cbb1hw==}
    peerDependencies:
      '@types/react': '*'
      react: ^16.8 || ^17.0 || ^18.0 || ^19.0 || ^19.0.0-rc
    peerDependenciesMeta:
      '@types/react':
        optional: true

  '@radix-ui/react-visually-hidden@1.1.1':
    resolution: {integrity: sha512-vVfA2IZ9q/J+gEamvj761Oq1FpWgCDaNOOIfbPVp2MVPLEomUr5+Vf7kJGwQ24YxZSlQVar7Bes8kyTo5Dshpg==}
    peerDependencies:
      '@types/react': '*'
      '@types/react-dom': '*'
      react: ^16.8 || ^17.0 || ^18.0 || ^19.0 || ^19.0.0-rc
      react-dom: ^16.8 || ^17.0 || ^18.0 || ^19.0 || ^19.0.0-rc
    peerDependenciesMeta:
      '@types/react':
        optional: true
      '@types/react-dom':
        optional: true

  '@radix-ui/rect@1.1.0':
    resolution: {integrity: sha512-A9+lCBZoaMJlVKcRBz2YByCG+Cp2t6nAnMnNba+XiWxnj6r4JUFqfsgwocMBZU9LPtdxC6wB56ySYpc7LQIoJg==}

  '@remix-run/react@2.13.1':
    resolution: {integrity: sha512-kZevCoKMz0ZDOOzTnG95yfM7M9ju38FkWNY1wtxCy+NnUJYrmTerGQtiBsJgMzYD6i29+w4EwoQsdqys7DmMSg==}
    engines: {node: '>=18.0.0'}
    peerDependencies:
      react: ^18.0.0
      react-dom: ^18.0.0
      typescript: ^5.1.0
    peerDependenciesMeta:
      typescript:
        optional: true

  '@remix-run/router@1.20.0':
    resolution: {integrity: sha512-mUnk8rPJBI9loFDZ+YzPGdeniYK+FTmRD1TMCz7ev2SNIozyKKpnGgsxO34u6Z4z/t0ITuu7voi/AshfsGsgFg==}
    engines: {node: '>=14.0.0'}

  '@remix-run/server-runtime@2.13.1':
    resolution: {integrity: sha512-2DfBPRcHKVzE4bCNsNkKB50BhCCKF73x+jiS836OyxSIAL+x0tguV2AEjmGXefEXc5AGGzoxkus0AUUEYa29Vg==}
    engines: {node: '>=18.0.0'}
    peerDependencies:
      typescript: ^5.1.0
    peerDependenciesMeta:
      typescript:
        optional: true

  '@swc/counter@0.1.3':
    resolution: {integrity: sha512-e2BR4lsJkkRlKZ/qCHPw9ZaSxc0MVUd7gtbtaB7aMvHeJVYe8sOB8DBZkP2DtISHGSku9sCK6T6cnY0CtXrOCQ==}

  '@swc/helpers@0.5.15':
    resolution: {integrity: sha512-JQ5TuMi45Owi4/BIMAJBoSQoOJu12oOk/gADqlcUL9JEdHB8vyjUSsxqeNXnmXHjYKMi2WcYtezGEEhqUI/E2g==}

  '@t3-oss/env-core@0.12.0':
    resolution: {integrity: sha512-lOPj8d9nJJTt81mMuN9GMk8x5veOt7q9m11OSnCBJhwp1QrL/qR+M8Y467ULBSm9SunosryWNbmQQbgoiMgcdw==}
    peerDependencies:
      typescript: '>=5.0.0'
      valibot: ^1.0.0-beta.7 || ^1.0.0
      zod: ^3.24.0
    peerDependenciesMeta:
      typescript:
        optional: true
      valibot:
        optional: true
      zod:
        optional: true

  '@t3-oss/env-nextjs@0.12.0':
    resolution: {integrity: sha512-rFnvYk1049RnNVUPvY8iQ55AuQh1Rr+qZzQBh3t++RttCGK4COpXGNxS4+45afuQq02lu+QAOy/5955aU8hRKw==}
    peerDependencies:
      typescript: '>=5.0.0'
      valibot: ^1.0.0-beta.7 || ^1.0.0
      zod: ^3.24.0
    peerDependenciesMeta:
      typescript:
        optional: true
      valibot:
        optional: true
      zod:
        optional: true

  '@tanstack/react-table@8.20.6':
    resolution: {integrity: sha512-w0jluT718MrOKthRcr2xsjqzx+oEM7B7s/XXyfs19ll++hlId3fjTm+B2zrR3ijpANpkzBAr15j1XGVOMxpggQ==}
    engines: {node: '>=12'}
    peerDependencies:
      react: '>=16.8'
      react-dom: '>=16.8'

  '@tanstack/table-core@8.20.5':
    resolution: {integrity: sha512-P9dF7XbibHph2PFRz8gfBKEXEY/HJPOhym8CHmjF8y3q5mWpKx9xtZapXQUWCgkqvsK0R46Azuz+VaxD4Xl+Tg==}
    engines: {node: '>=12'}

  '@total-typescript/ts-reset@0.6.1':
    resolution: {integrity: sha512-cka47fVSo6lfQDIATYqb/vO1nvFfbPw7uWLayIXIhGETj0wcOOlrlkobOMDNQOFr9QOafegUPq13V2+6vtD7yg==}

  '@types/cookie@0.6.0':
    resolution: {integrity: sha512-4Kh9a6B2bQciAhf7FSuMRRkUWecJgJu9nPnx3yzpsfXX/c50REIqpHY4C82bXP90qrLtXtkDxTZosYO3UpOwlA==}

  '@types/node@22.12.0':
    resolution: {integrity: sha512-Fll2FZ1riMjNmlmJOdAyY5pUbkftXslB5DgEzlIuNaiWhXd00FhWxVC/r4yV/4wBb9JfImTu+jiSvXTkJ7F/gA==}

  '@types/react-dom@19.0.3':
    resolution: {integrity: sha512-0Knk+HJiMP/qOZgMyNFamlIjw9OFCsyC2ZbigmEEyXXixgre6IQpm/4V+r3qH4GC1JPvRJKInw+on2rV6YZLeA==}
    peerDependencies:
      '@types/react': ^19.0.0

  '@types/react@19.0.8':
    resolution: {integrity: sha512-9P/o1IGdfmQxrujGbIMDyYaaCykhLKc0NGCtYcECNUr9UAaDe4gwvV9bR6tvd5Br1SG0j+PBpbKr2UYY8CwqSw==}

  '@web3-storage/multipart-parser@1.0.0':
    resolution: {integrity: sha512-BEO6al7BYqcnfX15W2cnGR+Q566ACXAT9UQykORCWW80lmkpWsnEob6zJS1ZVBKsSJC8+7vJkHwlp+lXG1UCdw==}

  ansi-regex@5.0.1:
    resolution: {integrity: sha512-quJQXlTSUGL2LH9SUXo8VwsY4soanhgo6LNSm84E1LBcE8s3O0wpdiRzyR9z/ZZJMlMWv37qOOb9pdJlMUEKFQ==}
    engines: {node: '>=8'}

  ansi-regex@6.1.0:
    resolution: {integrity: sha512-7HSX4QQb4CspciLpVFwyRe79O3xsIZDDLER21kERQ71oaPodF8jL725AgJMFAYbooIqolJoRLuM81SpeUkpkvA==}
    engines: {node: '>=12'}

  ansi-styles@4.3.0:
    resolution: {integrity: sha512-zbB9rCJAT1rbjiVDb2hqKFHNYLxgtk8NURxZ3IZwD3F6NtxbXZQCnnSi1Lkx+IDohdPlFp222wVALIheZJQSEg==}
    engines: {node: '>=8'}

  ansi-styles@6.2.1:
    resolution: {integrity: sha512-bN798gFfQX+viw3R7yrGWRqnrN2oRkEkUjjl4JNn4E8GxxbjtG3FbrEIIY3l8/hrwUwIeCZvi4QuOTP4MErVug==}
    engines: {node: '>=12'}

  any-promise@1.3.0:
    resolution: {integrity: sha512-7UvmKalWRt1wgjL1RrGxoSJW/0QZFIegpeGvZG9kjp8vrRu55XTHbwnqq2GpXm9uLbcuhxm3IqX9OB4MZR1b2A==}

  anymatch@3.1.3:
    resolution: {integrity: sha512-KMReFUr0B4t+D+OBkjR3KYqvocp2XaSzO55UcB6mgQMd3KbcE+mWTyvVV7D/zsdEbNnV6acZUutkiHQXvTr1Rw==}
    engines: {node: '>= 8'}

  arg@5.0.2:
    resolution: {integrity: sha512-PYjyFOLKQ9y57JvQ6QLo8dAgNqswh8M1RMJYdQduT6xbWSgK36P/Z/v+p888pM69jMMfS8Xd8F6I1kQ/I9HUGg==}

  aria-hidden@1.2.4:
    resolution: {integrity: sha512-y+CcFFwelSXpLZk/7fMB2mUbGtX9lKycf1MWJ7CaTIERyitVlyQx6C+sxcROU2BAJ24OiZyK+8wj2i8AlBoS3A==}
    engines: {node: '>=10'}

  autoprefixer@10.4.20:
    resolution: {integrity: sha512-XY25y5xSv/wEoqzDyXXME4AFfkZI0P23z6Fs3YgymDnKJkCGOnkL0iTxCa85UTqaSgfcqyf3UA6+c7wUvx/16g==}
    engines: {node: ^10 || ^12 || >=14}
    hasBin: true
    peerDependencies:
      postcss: ^8.1.0

  balanced-match@1.0.2:
    resolution: {integrity: sha512-3oSeUO0TMV67hN1AmbXsK4yaqU7tjiHlbxRDZOpH0KW9+CeX4bRAaX0Anxt0tx2MrpRpWwQaPwIlISEJhYU5Pw==}

  binary-extensions@2.3.0:
    resolution: {integrity: sha512-Ceh+7ox5qe7LJuLHoY0feh3pHuUDHAcRUeyL2VYghZwfpkNIy/+8Ocg0a3UuSoYzavmylwuLWQOf3hl0jjMMIw==}
    engines: {node: '>=8'}

  brace-expansion@2.0.1:
    resolution: {integrity: sha512-XnAIvQ8eM+kC6aULx6wuQiwVsnzsi9d3WxzV3FpWTGA19F621kwdbsAcFKXgKUHZWsy+mY6iL1sHTxWEFCytDA==}

  braces@3.0.3:
    resolution: {integrity: sha512-yQbXgO/OSZVD2IsiLlro+7Hf6Q18EJrKSEsdoMzKePKXct3gvD8oLcOQdIzGupr5Fj+EDe8gO/lxc1BzfMpxvA==}
    engines: {node: '>=8'}

  browserslist@4.24.4:
    resolution: {integrity: sha512-KDi1Ny1gSePi1vm0q4oxSF8b4DR44GF4BbmS2YdhPLOEqd8pDviZOGH/GsmRwoWJ2+5Lr085X7naowMwKHDG1A==}
    engines: {node: ^6 || ^7 || ^8 || ^9 || ^10 || ^11 || ^12 || >=13.7}
    hasBin: true

  buffer-from@1.1.2:
    resolution: {integrity: sha512-E+XQCRwSbaaiChtv6k6Dwgc+bx+Bs6vuKJHHl5kox/BaKbhiXzqQOwK4cO22yElGp2OCmjwVhT3HmxgyPGnJfQ==}

  busboy@1.6.0:
    resolution: {integrity: sha512-8SFQbg/0hQ9xy3UNTB0YEnsNBbWfhf7RtnzpL7TkBiTBRfrQ9Fxcnz7VJsleJpyp6rVLvXiuORqjlHi5q+PYuA==}
    engines: {node: '>=10.16.0'}

  camelcase-css@2.0.1:
    resolution: {integrity: sha512-QOSvevhslijgYwRx6Rv7zKdMF8lbRmx+uQGx2+vDc+KI/eBnsy9kit5aj23AgGu3pa4t9AgwbnXWqS+iOY+2aA==}
    engines: {node: '>= 6'}

  caniuse-lite@1.0.30001696:
    resolution: {integrity: sha512-pDCPkvzfa39ehJtJ+OwGT/2yvT2SbjfHhiIW2LWOAcMQ7BzwxT/XuyUp4OTOd0XFWA6BKw0JalnBHgSi5DGJBQ==}

  chokidar@3.6.0:
    resolution: {integrity: sha512-7VT13fmjotKpGipCW9JEQAusEPE+Ei8nl6/g4FBAmIm0GOOLMua9NDDo/DWp0ZAxCr3cPq5ZpBqmPAQgDda2Pw==}
    engines: {node: '>= 8.10.0'}

  class-variance-authority@0.7.1:
    resolution: {integrity: sha512-Ka+9Trutv7G8M6WT6SeiRWz792K5qEqIGEGzXKhAE6xOWAY6pPH8U+9IY3oCMv6kqTmLsv7Xh/2w2RigkePMsg==}

  client-only@0.0.1:
    resolution: {integrity: sha512-IV3Ou0jSMzZrd3pZ48nLkT9DA7Ag1pnPzaiQhpW7c3RbcqqzvzzVu+L8gfqMp/8IM2MQtSiqaCxrrcfu8I8rMA==}

  clsx@2.1.1:
    resolution: {integrity: sha512-eYm0QWBtUrBWZWG0d386OGAw16Z995PiOVo2B7bjWSbHedGl5e0ZWaq65kOGgUSNesEIDkB9ISbTg/JK9dhCZA==}
    engines: {node: '>=6'}

  cmdk@1.0.4:
    resolution: {integrity: sha512-AnsjfHyHpQ/EFeAnG216WY7A5LiYCoZzCSygiLvfXC3H3LFGCprErteUcszaVluGOhuOTbJS3jWHrSDYPBBygg==}
    peerDependencies:
      react: ^18 || ^19 || ^19.0.0-rc
      react-dom: ^18 || ^19 || ^19.0.0-rc

  color-convert@2.0.1:
    resolution: {integrity: sha512-RRECPsj7iu/xb5oKYcsFHSppFNnsj/52OVTRKb4zP5onXwVF3zVmmToNcOfGC+CRDpfK/U584fMg38ZHCaElKQ==}
    engines: {node: '>=7.0.0'}

  color-name@1.1.4:
    resolution: {integrity: sha512-dOy+3AuW3a2wNbZHIuMZpTcgjGuLU/uBL/ubcZF9OXbDo8ff4O8yVp5Bf0efS8uEoYo5q4Fx7dY9OgQGXgAsQA==}

  color-string@1.9.1:
    resolution: {integrity: sha512-shrVawQFojnZv6xM40anx4CkoDP+fZsw/ZerEMsW/pyzsRbElpsL/DBVW7q3ExxwusdNXI3lXpuhEZkzs8p5Eg==}

  color@4.2.3:
    resolution: {integrity: sha512-1rXeuUUiGGrykh+CeBdu5Ie7OJwinCgQY0bc7GCRxy5xVHy+moaqkpL/jqQq0MtQOeYcrqEz4abc5f0KtU7W4A==}
    engines: {node: '>=12.5.0'}

  commander@4.1.1:
    resolution: {integrity: sha512-NOKm8xhkzAjzFx8B2v5OAHT+u5pRQc2UCa2Vq9jYL/31o2wi9mxBA7LIFs3sV5VSC49z6pEhfbMULvShKj26WA==}
    engines: {node: '>= 6'}

  cookie@0.6.0:
    resolution: {integrity: sha512-U71cyTamuh1CRNCfpGY6to28lxvNwPG4Guz/EVjgf3Jmzv0vlDp1atT9eS5dDjMYHucpHbWns6Lwf3BKz6svdw==}
    engines: {node: '>= 0.6'}

  cross-spawn@7.0.6:
    resolution: {integrity: sha512-uV2QOWP2nWzsy2aMp8aRibhi9dlzF5Hgh5SHaB9OiTGEyDTiJJyx0uy51QXdyWbtAHNua4XJzUKca3OzKUd3vA==}
    engines: {node: '>= 8'}

  cssesc@3.0.0:
    resolution: {integrity: sha512-/Tb/JcjK111nNScGob5MNtsntNM1aCNUDipB/TkwZFhyDrrE47SOx/18wF2bbjgc3ZzCSKW1T5nt5EbFoAz/Vg==}
    engines: {node: '>=4'}
    hasBin: true

  csstype@3.1.3:
    resolution: {integrity: sha512-M1uQkMl8rQK/szD0LNhtqxIPLpimGm8sOBwU7lLnCpSbTyY3yeU1Vc7l4KT5zT4s/yOxHH5O7tIuuLOCnLADRw==}

  date-fns@4.1.0:
    resolution: {integrity: sha512-Ukq0owbQXxa/U3EGtsdVBkR1w7KOQ5gIBqdH2hkvknzZPYvBxb/aa6E8L7tmjFtkwZBu3UXBbjIgPo/Ez4xaNg==}

  debug@4.4.0:
    resolution: {integrity: sha512-6WTZ/IxCY/T6BALoZHaE4ctp9xm+Z5kY/pzYaCHRFeyVhojxlrm+46y68HA6hr0TcwEssoxNiDEUJQjfPZ/RYA==}
    engines: {node: '>=6.0'}
    peerDependencies:
      supports-color: '*'
    peerDependenciesMeta:
      supports-color:
        optional: true

  detect-libc@2.0.3:
    resolution: {integrity: sha512-bwy0MGW55bG41VqxxypOsdSdGqLwXPI/focwgTYCFMbdUiBAxLg9CFzG08sz2aqzknwiX7Hkl0bQENjg8iLByw==}
    engines: {node: '>=8'}

  detect-node-es@1.1.0:
    resolution: {integrity: sha512-ypdmJU/TbBby2Dxibuv7ZLW3Bs1QEmM7nHjEANfohJLvE0XVujisn1qPJcZxg+qDucsr+bP6fLD1rPS3AhJ7EQ==}

  didyoumean@1.2.2:
    resolution: {integrity: sha512-gxtyfqMg7GKyhQmb056K7M3xszy/myH8w+B4RT+QXBQsvAOdc3XymqDDPHx1BgPgsdAA5SIifona89YtRATDzw==}

  dlv@1.1.3:
    resolution: {integrity: sha512-+HlytyjlPKnIG8XuRG8WvmBP8xs8P71y+SKKS6ZXWoEgLuePxtDoUEiH7WkdePWrQ5JBpE6aoVqfZfJUQkjXwA==}

  dotenv-cli@8.0.0:
    resolution: {integrity: sha512-aLqYbK7xKOiTMIRf1lDPbI+Y+Ip/wo5k3eyp6ePysVaSqbyxjyK3dK35BTxG+rmd7djf5q2UPs4noPNH+cj0Qw==}
    hasBin: true

  dotenv-expand@10.0.0:
    resolution: {integrity: sha512-GopVGCpVS1UKH75VKHGuQFqS1Gusej0z4FyQkPdwjil2gNIv+LNsqBlboOzpJFZKVT95GkCyWJbBSdFEFUWI2A==}
    engines: {node: '>=12'}

  dotenv@16.4.7:
    resolution: {integrity: sha512-47qPchRCykZC03FhkYAhrvwU4xDBFIj1QPqaarj6mdM/hgUzfPHcpkHJOn3mJAufFeeAxAzeGsr5X0M4k6fLZQ==}
    engines: {node: '>=12'}

  drizzle-kit@0.30.4:
    resolution: {integrity: sha512-B2oJN5UkvwwNHscPWXDG5KqAixu7AUzZ3qbe++KU9SsQ+cZWR4DXEPYcvWplyFAno0dhRJECNEhNxiDmFaPGyQ==}
    hasBin: true

  drizzle-orm@0.39.1:
    resolution: {integrity: sha512-2bDHlzTY31IDmrYn8i+ZZrxK8IyBD4mPZ7JmZdVDQj2tpBZXs/gxB/1kK5pSvkjxPUMNOVsTnoGkSltgjuJwcA==}
    peerDependencies:
      '@aws-sdk/client-rds-data': '>=3'
      '@cloudflare/workers-types': '>=4'
      '@electric-sql/pglite': '>=0.2.0'
      '@libsql/client': '>=0.10.0'
      '@libsql/client-wasm': '>=0.10.0'
      '@neondatabase/serverless': '>=0.10.0'
      '@op-engineering/op-sqlite': '>=2'
      '@opentelemetry/api': ^1.4.1
      '@planetscale/database': '>=1'
      '@prisma/client': '*'
      '@tidbcloud/serverless': '*'
      '@types/better-sqlite3': '*'
      '@types/pg': '*'
      '@types/react': '>=18'
      '@types/sql.js': '*'
      '@vercel/postgres': '>=0.8.0'
      '@xata.io/client': '*'
      better-sqlite3: '>=7'
      bun-types: '*'
      expo-sqlite: '>=14.0.0'
      knex: '*'
      kysely: '*'
      mysql2: '>=2'
      pg: '>=8'
      postgres: '>=3'
      prisma: '*'
      react: '>=18'
      sql.js: '>=1'
      sqlite3: '>=5'
    peerDependenciesMeta:
      '@aws-sdk/client-rds-data':
        optional: true
      '@cloudflare/workers-types':
        optional: true
      '@electric-sql/pglite':
        optional: true
      '@libsql/client':
        optional: true
      '@libsql/client-wasm':
        optional: true
      '@neondatabase/serverless':
        optional: true
      '@op-engineering/op-sqlite':
        optional: true
      '@opentelemetry/api':
        optional: true
      '@planetscale/database':
        optional: true
      '@prisma/client':
        optional: true
      '@tidbcloud/serverless':
        optional: true
      '@types/better-sqlite3':
        optional: true
      '@types/pg':
        optional: true
      '@types/react':
        optional: true
      '@types/sql.js':
        optional: true
      '@vercel/postgres':
        optional: true
      '@xata.io/client':
        optional: true
      better-sqlite3:
        optional: true
      bun-types:
        optional: true
      expo-sqlite:
        optional: true
      knex:
        optional: true
      kysely:
        optional: true
      mysql2:
        optional: true
      pg:
        optional: true
      postgres:
        optional: true
      prisma:
        optional: true
      react:
        optional: true
      sql.js:
        optional: true
      sqlite3:
        optional: true

  eastasianwidth@0.2.0:
    resolution: {integrity: sha512-I88TYZWc9XiYHRQ4/3c5rjjfgkjhLyW2luGIheGERbNQ6OY7yTybanSpDXZa8y7VUP9YmDcYa+eyq4ca7iLqWA==}

  electron-to-chromium@1.5.90:
    resolution: {integrity: sha512-C3PN4aydfW91Natdyd449Kw+BzhLmof6tzy5W1pFC5SpQxVXT+oyiyOG9AgYYSN9OdA/ik3YkCrpwqI8ug5Tug==}

  emoji-regex@8.0.0:
    resolution: {integrity: sha512-MSjYzcWNOA0ewAHpz0MxpYFvwg6yjy1NG3xteoqz644VCo/RPgnr1/GGt+ic3iJTzQ8Eu3TdM14SawnVUmGE6A==}

  emoji-regex@9.2.2:
    resolution: {integrity: sha512-L18DaJsXSUk2+42pv8mLs5jJT2hqFkFE4j21wOmgbUqsZ2hL72NsUU785g9RXgo3s0ZNgVl42TiHp3ZtOv/Vyg==}

  esbuild-register@3.6.0:
    resolution: {integrity: sha512-H2/S7Pm8a9CL1uhp9OvjwrBh5Pvx0H8qVOxNu8Wed9Y7qv56MPtq+GGM8RJpq6glYJn9Wspr8uw7l55uyinNeg==}
    peerDependencies:
      esbuild: '>=0.12 <1'

  esbuild@0.18.20:
    resolution: {integrity: sha512-ceqxoedUrcayh7Y7ZX6NdbbDzGROiyVBgC4PriJThBKSVPWnnFHZAkfI1lJT8QFkOwH4qOS2SJkS4wvpGl8BpA==}
    engines: {node: '>=12'}
    hasBin: true

  esbuild@0.19.12:
    resolution: {integrity: sha512-aARqgq8roFBj054KvQr5f1sFu0D65G+miZRCuJyJ0G13Zwx7vRar5Zhn2tkQNzIXcBrNVsv/8stehpj+GAjgbg==}
    engines: {node: '>=12'}
    hasBin: true

  esbuild@0.23.1:
    resolution: {integrity: sha512-VVNz/9Sa0bs5SELtn3f7qhJCDPCF5oMEl5cO9/SSinpE9hbPVvxbd572HH5AKiP7WD8INO53GgfDDhRjkylHEg==}
    engines: {node: '>=18'}
    hasBin: true

  escalade@3.2.0:
    resolution: {integrity: sha512-WUj2qlxaQtO4g6Pq5c29GTcWGDyd8itL8zTlipgECz3JesAiiOKotd8JU6otB3PACgG6xkJUyVhboMS+bje/jA==}
    engines: {node: '>=6'}

  export-to-csv@1.4.0:
    resolution: {integrity: sha512-6CX17Cu+rC2Fi2CyZ4CkgVG3hLl6BFsdAxfXiZkmDFIDY4mRx2y2spdeH6dqPHI9rP+AsHEfGeKz84Uuw7+Pmg==}
    engines: {node: ^v12.20.0 || >=v14.13.0}

  fast-glob@3.3.3:
    resolution: {integrity: sha512-7MptL8U0cqcFdzIzwOTHoilX9x5BrNqye7Z/LuC7kCMRio1EMSyqRK3BEAUD7sXRq4iT4AzTVuZdhgQ2TCvYLg==}
    engines: {node: '>=8.6.0'}

  fastq@1.19.0:
    resolution: {integrity: sha512-7SFSRCNjBQIZH/xZR3iy5iQYR8aGBE0h3VG6/cwlbrpdciNYBMotQav8c1XI3HjHH+NikUpP53nPdlZSdWmFzA==}

  fill-range@7.1.1:
    resolution: {integrity: sha512-YsGpe3WHLK8ZYi4tWDg2Jy3ebRz2rXowDxnld4bkQB00cc/1Zw9AWnC0i9ztDJitivtQvaI9KaLyKrc+hBW0yg==}
    engines: {node: '>=8'}

  foreground-child@3.3.0:
    resolution: {integrity: sha512-Ld2g8rrAyMYFXBhEqMz8ZAHBi4J4uS1i/CxGMDnjyFWddMXLVcDp051DZfu+t7+ab7Wv6SMqpWmyFIj5UbfFvg==}
    engines: {node: '>=14'}

  fraction.js@4.3.7:
    resolution: {integrity: sha512-ZsDfxO51wGAXREY55a7la9LScWpwv9RxIrYABrlvOFBlH/ShPnrtsXeuUIfXKKOVicNxQ+o8JTbJvjS4M89yew==}

  fsevents@2.3.3:
    resolution: {integrity: sha512-5xoDfX+fL7faATnagmWPpbFtwh/R77WmMMqqHGS65C3vvB0YHrgF+B1YmZ3441tMj5n63k0212XNoJwzlhffQw==}
    engines: {node: ^8.16.0 || ^10.6.0 || >=11.0.0}
    os: [darwin]

  function-bind@1.1.2:
    resolution: {integrity: sha512-7XHNxH7qX9xG5mIwxkhumTox/MIRNcOgDrxWsMt2pAr23WHp6MrRlN7FBSFpCpr+oVO0F744iUgR82nJMfG2SA==}

  geist@1.3.1:
    resolution: {integrity: sha512-Q4gC1pBVPN+D579pBaz0TRRnGA4p9UK6elDY/xizXdFk/g4EKR5g0I+4p/Kj6gM0SajDBZ/0FvDV9ey9ud7BWw==}
    peerDependencies:
      next: '>=13.2.0'

  get-nonce@1.0.1:
    resolution: {integrity: sha512-FJhYRoDaiatfEkUK8HKlicmu/3SGFD51q3itKDGoSTysQJBnfOcxU5GxnhE1E6soB76MbT0MBtnKJuXyAx+96Q==}
    engines: {node: '>=6'}

  get-tsconfig@4.10.0:
    resolution: {integrity: sha512-kGzZ3LWWQcGIAmg6iWvXn0ei6WDtV26wzHRMwDSzmAbcXrTEXxHy6IehI6/4eT6VRKyMP1eF1VqwrVUmE/LR7A==}

  glob-parent@5.1.2:
    resolution: {integrity: sha512-AOIgSQCepiJYwP3ARnGx+5VnTu2HBYdzbGP45eLw1vr3zB3vZLeyed1sC9hnbcOc9/SrMyM5RPQrkGz4aS9Zow==}
    engines: {node: '>= 6'}

  glob-parent@6.0.2:
    resolution: {integrity: sha512-XxwI8EOhVQgWp6iDL+3b0r86f4d6AX6zSU55HfB4ydCEuXLXc5FcYeOu+nnGftS4TEju/11rt4KJPTMgbfmv4A==}
    engines: {node: '>=10.13.0'}

  glob@10.4.5:
    resolution: {integrity: sha512-7Bv8RF0k6xjo7d4A/PxYLbUCfb6c+Vpd2/mB2yRDlew7Jb5hEXiCD9ibfO7wpk8i4sevK6DFny9h7EYbM3/sHg==}
    hasBin: true

  glob@11.0.1:
    resolution: {integrity: sha512-zrQDm8XPnYEKawJScsnM0QzobJxlT/kHOOlRTio8IH/GrmxRE5fjllkzdaHclIuNjUQTJYH2xHNIGfdpJkDJUw==}
    engines: {node: 20 || >=22}
    hasBin: true

  globals@11.12.0:
    resolution: {integrity: sha512-WOBp/EEGUiIsJSp7wcv/y6MO+lV9UoncWqxuFfm8eBwzWNgyfBd6Gz+IeKQ9jCmyhoH99g15M3T+QaVHFjizVA==}
    engines: {node: '>=4'}

  hasown@2.0.2:
    resolution: {integrity: sha512-0hJU9SCPvmMzIBdZFqNPXWa6dqh7WdH0cII9y+CyS8rG3nL48Bclra9HmKhVVUHyPWNH5Y7xDwAB7bfgSjkUMQ==}
    engines: {node: '>= 0.4'}

  is-arrayish@0.3.2:
    resolution: {integrity: sha512-eVRqCvVlZbuw3GrM63ovNSNAeA1K16kaR/LRY/92w0zxQ5/1YzwblUX652i4Xs9RwAGjW9d9y6X88t8OaAJfWQ==}

  is-binary-path@2.1.0:
    resolution: {integrity: sha512-ZMERYes6pDydyuGidse7OsHxtbI7WVeUEozgR/g7rd0xUimYNlvZRE/K2MgZTjWy725IfelLeVcEM97mmtRGXw==}
    engines: {node: '>=8'}

  is-core-module@2.16.1:
    resolution: {integrity: sha512-UfoeMA6fIJ8wTYFEUjelnaGI67v6+N7qXJEvQuIGa99l4xsCruSYOVSQ0uPANn4dAzm8lkYPaKLrrijLq7x23w==}
    engines: {node: '>= 0.4'}

  is-extglob@2.1.1:
    resolution: {integrity: sha512-SbKbANkN603Vi4jEZv49LeVJMn4yGwsbzZworEoyEiutsN3nJYdbO36zfhGJ6QEDpOZIFkDtnq5JRxmvl3jsoQ==}
    engines: {node: '>=0.10.0'}

  is-fullwidth-code-point@3.0.0:
    resolution: {integrity: sha512-zymm5+u+sCsSWyD9qNaejV3DFvhCKclKdizYaJUuHA83RLjb7nSuGnddCHGv0hk+KY7BMAlsWeK4Ueg6EV6XQg==}
    engines: {node: '>=8'}

  is-glob@4.0.3:
    resolution: {integrity: sha512-xelSayHH36ZgE7ZWhli7pW34hNbNl8Ojv5KVmkJD4hBdD3th8Tfk9vYasLM+mXWOZhFkgZfxhLSnrwRr4elSSg==}
    engines: {node: '>=0.10.0'}

  is-number@7.0.0:
    resolution: {integrity: sha512-41Cifkg6e8TylSpdtTpeLVMqvSBEVzTttHvERD741+pnZ8ANv0004MRL43QKPDlK9cGvNp6NZWZUBlbGXYxxng==}
    engines: {node: '>=0.12.0'}

  isexe@2.0.0:
    resolution: {integrity: sha512-RHxMLp9lnKHGHRng9QFhRCMbYAcVpn69smSGcq3f36xjgVVWThj4qqLbTLlq7Ssj8B+fIQ1EuCEGI2lKsyQeIw==}

  jackspeak@3.4.3:
    resolution: {integrity: sha512-OGlZQpz2yfahA/Rd1Y8Cd9SIEsqvXkLVoSw/cgwhnhFMDbsQFeZYoJJ7bIZBS9BcamUW96asq/npPWugM+RQBw==}

  jackspeak@4.0.2:
    resolution: {integrity: sha512-bZsjR/iRjl1Nk1UkjGpAzLNfQtzuijhn2g+pbZb98HQ1Gk8vM9hfbxeMBP+M2/UUdwj0RqGG3mlvk2MsAqwvEw==}
    engines: {node: 20 || >=22}

  jiti@1.21.7:
    resolution: {integrity: sha512-/imKNG4EbWNrVjoNC/1H5/9GFy+tqjGBHCaSsN+P2RnPqjsLmv6UD3Ej+Kj8nBWaRAwyk7kK5ZUc+OEatnTR3A==}
    hasBin: true

  js-base64@3.7.7:
    resolution: {integrity: sha512-7rCnleh0z2CkXhH67J8K1Ytz0b2Y+yxTPL+/KOJoa20hfnVQ/3/T6W/KflYI4bRHRagNeXeU2bkNGI3v1oS/lw==}

  js-tokens@4.0.0:
    resolution: {integrity: sha512-RdJUflcE3cUzKiMqQgsCu06FPu9UdIJO0beYbPhHN4k6apgJtifcoCtT9bcxOpYBtpD2kCM6Sbzg4CausW/PKQ==}

  jsesc@3.1.0:
    resolution: {integrity: sha512-/sM3dO2FOzXjKQhJuo0Q173wf2KOo8t4I8vHy6lF9poUp7bKT0/NHE8fPX23PwfhnykfqnC2xRxOnVw5XuGIaA==}
    engines: {node: '>=6'}
    hasBin: true

  lilconfig@3.1.3:
    resolution: {integrity: sha512-/vlFKAoH5Cgt3Ie+JLhRbwOsCQePABiU3tJ1egGvyQ+33R/vcwM2Zl2QR/LzjsBeItPt3oSVXapn+m4nQDvpzw==}
    engines: {node: '>=14'}

  lines-and-columns@1.2.4:
    resolution: {integrity: sha512-7ylylesZQ/PV29jhEDl3Ufjo6ZX7gCqJr5F7PKrqc93v7fzSymt1BpwEU8nAUXs8qzzvqhbjhK5QZg6Mt/HkBg==}

  lru-cache@10.4.3:
    resolution: {integrity: sha512-JNAzZcXrCt42VGLuYz0zfAzDfAvJWW6AfYlDBQyDV5DClI2m5sAmK+OIO7s59XfsRsWHp02jAJrRadPRGTt6SQ==}

  lru-cache@11.0.2:
    resolution: {integrity: sha512-123qHRfJBmo2jXDbo/a5YOQrJoHF/GNQTLzQ5+IdK5pWpceK17yRc6ozlWd25FxvGKQbIUs91fDFkXmDHTKcyA==}
    engines: {node: 20 || >=22}

  lucide-react@0.474.0:
    resolution: {integrity: sha512-CmghgHkh0OJNmxGKWc0qfPJCYHASPMVSyGY8fj3xgk4v84ItqDg64JNKFZn5hC6E0vHi6gxnbCgwhyVB09wQtA==}
    peerDependencies:
      react: ^16.5.1 || ^17.0.0 || ^18.0.0 || ^19.0.0

  merge2@1.4.1:
    resolution: {integrity: sha512-8q7VEgMJW4J8tcfVPy8g09NcQwZdbwFEqhe/WZkoIzjn/3TGDwtOCYtXGxA3O8tPzpczCCDgv+P2P5y00ZJOOg==}
    engines: {node: '>= 8'}

  micromatch@4.0.8:
    resolution: {integrity: sha512-PXwfBhYu0hBCPw8Dn0E+WDYb7af3dSLVWKi3HGv84IdF4TyFoC0ysxFd0Goxw7nSv4T/PzEJQxsYsEiFCKo2BA==}
    engines: {node: '>=8.6'}

  minimatch@10.0.1:
    resolution: {integrity: sha512-ethXTt3SGGR+95gudmqJ1eNhRO7eGEGIgYA9vnPatK4/etz2MEVDno5GMCibdMTuBMyElzIlgxMna3K94XDIDQ==}
    engines: {node: 20 || >=22}

  minimatch@9.0.5:
    resolution: {integrity: sha512-G6T0ZX48xgozx7587koeX9Ys2NYy6Gmv//P89sEte9V9whIapMNF4idKxnW2QtCcLiTWlb/wfCabAtAFWhhBow==}
    engines: {node: '>=16 || 14 >=14.17'}

  minimist@1.2.8:
    resolution: {integrity: sha512-2yyAR8qBkN3YuheJanUpWC5U3bb5osDywNB8RzDVlDwDHbocAJveqqj1u8+SVD7jkWT4yvsHCpWqqWqAxb0zCA==}

  minipass@7.1.2:
    resolution: {integrity: sha512-qOOzS1cBTWYF4BH8fVePDBOO9iptMnGUEZwNc/cMWnTV2nVLZ7VoNWEPHkYczZA0pdoA7dl6e7FL659nX9S2aw==}
    engines: {node: '>=16 || 14 >=14.17'}

  mitt@3.0.1:
    resolution: {integrity: sha512-vKivATfr97l2/QBCYAkXYDbrIWPM2IIKEl7YPhjCvKlG3kE2gm+uBo6nEXK3M5/Ffh/FLpKExzOQ3JJoJGFKBw==}

  ms@2.1.3:
    resolution: {integrity: sha512-6FlzubTLZG3J2a/NVCAleEhjzq5oxgHyaCU9yYXvcLsvoVaHJq/s5xXI6/XXP6tz7R9xAOtHnSO/tXtF3WRTlA==}

  mz@2.7.0:
    resolution: {integrity: sha512-z81GNO7nnYMEhrGh9LeymoE4+Yr0Wn5McHIZMK5cfQCl+NDX08sCZgUc9/6MHni9IWuFLm1Z3HTCXu2z9fN62Q==}

  nanoid@3.3.8:
    resolution: {integrity: sha512-WNLf5Sd8oZxOm+TzppcYk8gVOgP+l58xNy58D0nbUnOxOWRWvlcCV4kUF7ltmI6PsrLl/BgKEyS4mqsGChFN0w==}
    engines: {node: ^10 || ^12 || ^13.7 || ^14 || >=15.0.1}
    hasBin: true

  nanoid@5.0.9:
    resolution: {integrity: sha512-Aooyr6MXU6HpvvWXKoVoXwKMs/KyVakWwg7xQfv5/S/RIgJMy0Ifa45H9qqYy7pTCszrHzP21Uk4PZq2HpEM8Q==}
    engines: {node: ^18 || >=20}
    hasBin: true

  next-themes@0.4.4:
    resolution: {integrity: sha512-LDQ2qIOJF0VnuVrrMSMLrWGjRMkq+0mpgl6e0juCLqdJ+oo8Q84JRWT6Wh11VDQKkMMe+dVzDKLWs5n87T+PkQ==}
    peerDependencies:
      react: ^16.8 || ^17 || ^18 || ^19 || ^19.0.0-rc
      react-dom: ^16.8 || ^17 || ^18 || ^19 || ^19.0.0-rc

  next@15.1.6:
    resolution: {integrity: sha512-Hch4wzbaX0vKQtalpXvUiw5sYivBy4cm5rzUKrBnUB/y436LGrvOUqYvlSeNVCWFO/770gDlltR9gqZH62ct4Q==}
    engines: {node: ^18.18.0 || ^19.8.0 || >= 20.0.0}
    hasBin: true
    peerDependencies:
      '@opentelemetry/api': ^1.1.0
      '@playwright/test': ^1.41.2
      babel-plugin-react-compiler: '*'
      react: ^18.2.0 || 19.0.0-rc-de68d2f4-20241204 || ^19.0.0
      react-dom: ^18.2.0 || 19.0.0-rc-de68d2f4-20241204 || ^19.0.0
      sass: ^1.3.0
    peerDependenciesMeta:
      '@opentelemetry/api':
        optional: true
      '@playwright/test':
        optional: true
      babel-plugin-react-compiler:
        optional: true
      sass:
        optional: true

  node-releases@2.0.19:
    resolution: {integrity: sha512-xxOWJsBKtzAq7DY0J+DTzuz58K8e7sJbdgwkbMWQe8UYB6ekmsQ45q0M/tJDsGaZmbC+l7n57UV8Hl5tHxO9uw==}

  normalize-path@3.0.0:
    resolution: {integrity: sha512-6eZs5Ls3WtCisHWp9S2GUy8dqkpGi4BVSz3GaqiE6ezub0512ESztXUwUB6C6IKbQkY2Pnb/mD4WYojCRwcwLA==}
    engines: {node: '>=0.10.0'}

  normalize-range@0.1.2:
    resolution: {integrity: sha512-bdok/XvKII3nUpklnV6P2hxtMNrCboOjAcyBuQnWEhO665FwrSNRxU+AqpsyvO6LgGYPspN+lu5CLtw4jPRKNA==}
    engines: {node: '>=0.10.0'}

  nuqs@2.3.1:
    resolution: {integrity: sha512-IyzSay4UlaBj+KnPBFjoJKilEmX5XLePfwC+X5wJS87dMFf8tvxysIaBwma6eupQJ5mdu35f4gFzp9+v1CK/jQ==}
    peerDependencies:
      '@remix-run/react': '>=2'
      next: '>=14.2.0'
      react: '>=18.2.0 || ^19.0.0-0'
      react-router: ^6 || ^7
      react-router-dom: ^6 || ^7
    peerDependenciesMeta:
      '@remix-run/react':
        optional: true
      next:
        optional: true
      react-router:
        optional: true
      react-router-dom:
        optional: true

  object-assign@4.1.1:
    resolution: {integrity: sha512-rJgTQnkUnH1sFw8yT6VSU3zD3sWmu6sZhIseY8VX+GRu3P6F7Fu+JNDoXfklElbLJSnc3FUQHVe4cU5hj+BcUg==}
    engines: {node: '>=0.10.0'}

  object-hash@3.0.0:
    resolution: {integrity: sha512-RSn9F68PjH9HqtltsSnqYC1XXoWe9Bju5+213R98cNGttag9q9yAOTzdbsqvIa7aNm5WffBZFpWYr2aWrklWAw==}
    engines: {node: '>= 6'}

  package-json-from-dist@1.0.1:
    resolution: {integrity: sha512-UEZIS3/by4OC8vL3P2dTXRETpebLI2NiI5vIrjaD/5UtrkFX/tNbwjTSRAGC/+7CAo2pIcBaRgWmcBBHcsaCIw==}

  path-key@3.1.1:
    resolution: {integrity: sha512-ojmeN0qd+y0jszEtoY48r0Peq5dwMEkIlCOu6Q5f41lfkswXuKtYrhgoTpLnyIcHm24Uhqx+5Tqm2InSwLhE6Q==}
    engines: {node: '>=8'}

  path-parse@1.0.7:
    resolution: {integrity: sha512-LDJzPVEEEPR+y48z93A0Ed0yXb8pAByGWo/k5YYdYgpY2/2EsOsksJrq7lOHxryrVOn1ejG6oAp8ahvOIQD8sw==}

  path-scurry@1.11.1:
    resolution: {integrity: sha512-Xa4Nw17FS9ApQFJ9umLiJS4orGjm7ZzwUrwamcGQuHSzDyth9boKDaycYdDcZDuqYATXw4HFXgaqWTctW/v1HA==}
    engines: {node: '>=16 || 14 >=14.18'}

  path-scurry@2.0.0:
    resolution: {integrity: sha512-ypGJsmGtdXUOeM5u93TyeIEfEhM6s+ljAhrk5vAvSx8uyY/02OvrZnA0YNGUrPXfpJMgI1ODd3nwz8Npx4O4cg==}
    engines: {node: 20 || >=22}

  pg-cloudflare@1.1.1:
    resolution: {integrity: sha512-xWPagP/4B6BgFO+EKz3JONXv3YDgvkbVrGw2mTo3D6tVDQRh1e7cqVGvyR3BE+eQgAvx1XhW/iEASj4/jCWl3Q==}

  pg-connection-string@2.7.0:
    resolution: {integrity: sha512-PI2W9mv53rXJQEOb8xNR8lH7Hr+EKa6oJa38zsK0S/ky2er16ios1wLKhZyxzD7jUReiWokc9WK5nxSnC7W1TA==}

  pg-int8@1.0.1:
    resolution: {integrity: sha512-WCtabS6t3c8SkpDBUlb1kjOs7l66xsGdKpIPZsg4wR+B3+u9UAum2odSsF9tnvxg80h4ZxLWMy4pRjOsFIqQpw==}
    engines: {node: '>=4.0.0'}

  pg-pool@3.7.0:
    resolution: {integrity: sha512-ZOBQForurqh4zZWjrgSwwAtzJ7QiRX0ovFkZr2klsen3Nm0aoh33Ls0fzfv3imeH/nw/O27cjdz5kzYJfeGp/g==}
    peerDependencies:
      pg: '>=8.0'

  pg-protocol@1.7.0:
    resolution: {integrity: sha512-hTK/mE36i8fDDhgDFjy6xNOG+LCorxLG3WO17tku+ij6sVHXh1jQUJ8hYAnRhNla4QVD2H8er/FOjc/+EgC6yQ==}

  pg-types@2.2.0:
    resolution: {integrity: sha512-qTAAlrEsl8s4OiEQY69wDvcMIdQN6wdz5ojQiOy6YRMuynxenON0O5oCpJI6lshc6scgAY8qvJ2On/p+CXY0GA==}
    engines: {node: '>=4'}

  pg@8.13.1:
    resolution: {integrity: sha512-OUir1A0rPNZlX//c7ksiu7crsGZTKSOXJPgtNiHGIlC9H0lO+NC6ZDYksSgBYY/thSWhnSRBv8w1lieNNGATNQ==}
    engines: {node: '>= 8.0.0'}
    peerDependencies:
      pg-native: '>=3.0.1'
    peerDependenciesMeta:
      pg-native:
        optional: true

  pgpass@1.0.5:
    resolution: {integrity: sha512-FdW9r/jQZhSeohs1Z3sI1yxFQNFvMcnmfuj4WBMUTxOrAyLMaTcE1aAMBiTlbMNaXvBCQuVi0R7hd8udDSP7ug==}

  picocolors@1.1.1:
    resolution: {integrity: sha512-xceH2snhtb5M9liqDsmEw56le376mTZkEX/jEb/RxNFyegNul7eNslCXP9FDj/Lcu0X8KEyMceP2ntpaHrDEVA==}

  picomatch@2.3.1:
    resolution: {integrity: sha512-JU3teHTNjmE2VCGFzuY8EXzCDVwEqB2a8fsIvwaStHhAWJEeVd1o1QD80CU6+ZdEXXSLbSsuLwJjkCBWqRQUVA==}
    engines: {node: '>=8.6'}

  pify@2.3.0:
    resolution: {integrity: sha512-udgsAY+fTnvv7kI7aaxbqwWNb0AHiB0qBO89PZKPkoTmGOgdbrHDKD+0B2X4uTfJ/FT1R09r9gTsjUjNJotuog==}
    engines: {node: '>=0.10.0'}

  pirates@4.0.6:
    resolution: {integrity: sha512-saLsH7WeYYPiD25LDuLRRY/i+6HaPYr6G1OUlN39otzkSTxKnubR9RTxS3/Kk50s1g2JTgFwWQDQyplC5/SHZg==}
    engines: {node: '>= 6'}

  postcss-import@15.1.0:
    resolution: {integrity: sha512-hpr+J05B2FVYUAXHeK1YyI267J/dDDhMU6B6civm8hSY1jYJnBXxzKDKDswzJmtLHryrjhnDjqqp/49t8FALew==}
    engines: {node: '>=14.0.0'}
    peerDependencies:
      postcss: ^8.0.0

  postcss-js@4.0.1:
    resolution: {integrity: sha512-dDLF8pEO191hJMtlHFPRa8xsizHaM82MLfNkUHdUtVEV3tgTp5oj+8qbEqYM57SLfc74KSbw//4SeJma2LRVIw==}
    engines: {node: ^12 || ^14 || >= 16}
    peerDependencies:
      postcss: ^8.4.21

  postcss-load-config@4.0.2:
    resolution: {integrity: sha512-bSVhyJGL00wMVoPUzAVAnbEoWyqRxkjv64tUl427SKnPrENtq6hJwUojroMz2VB+Q1edmi4IfrAPpami5VVgMQ==}
    engines: {node: '>= 14'}
    peerDependencies:
      postcss: '>=8.0.9'
      ts-node: '>=9.0.0'
    peerDependenciesMeta:
      postcss:
        optional: true
      ts-node:
        optional: true

  postcss-nested@6.2.0:
    resolution: {integrity: sha512-HQbt28KulC5AJzG+cZtj9kvKB93CFCdLvog1WFLf1D+xmMvPGlBstkpTEZfK5+AN9hfJocyBFCNiqyS48bpgzQ==}
    engines: {node: '>=12.0'}
    peerDependencies:
      postcss: ^8.2.14

  postcss-selector-parser@6.1.2:
    resolution: {integrity: sha512-Q8qQfPiZ+THO/3ZrOrO0cJJKfpYCagtMUkXbnEfmgUjwXg6z/WBeOyS9APBBPCTSiDV+s4SwQGu8yFsiMRIudg==}
    engines: {node: '>=4'}

  postcss-value-parser@4.2.0:
    resolution: {integrity: sha512-1NNCs6uurfkVbeXG4S8JFT9t19m45ICnif8zWLd5oPSZ50QnwMfK+H3jv408d4jw/7Bttv5axS5IiHoLaVNHeQ==}

  postcss@8.4.31:
    resolution: {integrity: sha512-PS08Iboia9mts/2ygV3eLpY5ghnUcfLV/EXTOW1E2qYxJKGGBUtNjN76FYHnMs36RmARn41bC0AZmn+rR0OVpQ==}
    engines: {node: ^10 || ^12 || >=14}

  postcss@8.5.1:
    resolution: {integrity: sha512-6oz2beyjc5VMn/KV1pPw8fliQkhBXrVn1Z3TVyqZxU8kZpzEKhBdmCFqI6ZbmGtamQvQGuU1sgPTk8ZrXDD7jQ==}
    engines: {node: ^10 || ^12 || >=14}

  postgres-array@2.0.0:
    resolution: {integrity: sha512-VpZrUqU5A69eQyW2c5CA1jtLecCsN2U/bD6VilrFDWq5+5UIEVO7nazS3TEcHf1zuPYO/sqGvUvW62g86RXZuA==}
    engines: {node: '>=4'}

  postgres-bytea@1.0.0:
    resolution: {integrity: sha512-xy3pmLuQqRBZBXDULy7KbaitYqLcmxigw14Q5sj8QBVLqEwXfeybIKVWiqAXTlcvdvb0+xkOtDbfQMOf4lST1w==}
    engines: {node: '>=0.10.0'}

  postgres-date@1.0.7:
    resolution: {integrity: sha512-suDmjLVQg78nMK2UZ454hAG+OAW+HQPZ6n++TNDUX+L0+uUlLywnoxJKDou51Zm+zTCjrCl0Nq6J9C5hP9vK/Q==}
    engines: {node: '>=0.10.0'}

  postgres-interval@1.2.0:
    resolution: {integrity: sha512-9ZhXKM/rw350N1ovuWHbGxnGh/SNJ4cnxHiM0rxE4VN41wsg8P8zWn9hv/buK00RP4WvlOyr/RBDiptyxVbkZQ==}
    engines: {node: '>=0.10.0'}

  postgres@3.4.5:
    resolution: {integrity: sha512-cDWgoah1Gez9rN3H4165peY9qfpEo+SA61oQv65O3cRUE1pOEoJWwddwcqKE8XZYjbblOJlYDlLV4h67HrEVDg==}
    engines: {node: '>=12'}

  prettier@3.4.2:
    resolution: {integrity: sha512-e9MewbtFo+Fevyuxn/4rrcDAaq0IYxPGLvObpQjiZBMAzB9IGmzlnG9RZy3FFas+eBMu2vA0CszMeduow5dIuQ==}
    engines: {node: '>=14'}
    hasBin: true

  queue-microtask@1.2.3:
    resolution: {integrity: sha512-NuaNSa6flKT5JaSYQzJok04JzTL1CA6aGhv5rfLW3PgqA+M2ChpZQnAC8h8i4ZFkBS8X5RqkDBHA7r4hej3K9A==}

  react-day-picker@8.10.1:
    resolution: {integrity: sha512-TMx7fNbhLk15eqcMt+7Z7S2KF7mfTId/XJDjKE8f+IUcFn0l08/kI4FiYTL/0yuOLmEcbR4Fwe3GJf/NiiMnPA==}
    peerDependencies:
      date-fns: ^2.28.0 || ^3.0.0
      react: ^16.8.0 || ^17.0.0 || ^18.0.0

  react-dom@19.0.0:
    resolution: {integrity: sha512-4GV5sHFG0e/0AD4X+ySy6UJd3jVl1iNsNHdpad0qhABJ11twS3TTBnseqsKurKcsNqCEFeGL3uLpVChpIO3QfQ==}
    peerDependencies:
      react: ^19.0.0

  react-hook-form@7.54.2:
    resolution: {integrity: sha512-eHpAUgUjWbZocoQYUHposymRb4ZP6d0uwUnooL2uOybA9/3tPUvoAKqEWK1WaSiTxxOfTpffNZP7QwlnM3/gEg==}
    engines: {node: '>=18.0.0'}
    peerDependencies:
      react: ^16.8.0 || ^17 || ^18 || ^19

  react-remove-scroll-bar@2.3.8:
    resolution: {integrity: sha512-9r+yi9+mgU33AKcj6IbT9oRCO78WriSj6t/cF8DWBZJ9aOGPOTEDvdUDz1FwKim7QXWwmHqtdHnRJfhAxEG46Q==}
    engines: {node: '>=10'}
    peerDependencies:
      '@types/react': '*'
      react: ^16.8.0 || ^17.0.0 || ^18.0.0 || ^19.0.0
    peerDependenciesMeta:
      '@types/react':
        optional: true

  react-remove-scroll@2.6.3:
    resolution: {integrity: sha512-pnAi91oOk8g8ABQKGF5/M9qxmmOPxaAnopyTHYfqYEwJhyFrbbBtHuSgtKEoH0jpcxx5o3hXqH1mNd9/Oi+8iQ==}
    engines: {node: '>=10'}
    peerDependencies:
      '@types/react': '*'
      react: ^16.8.0 || ^17.0.0 || ^18.0.0 || ^19.0.0 || ^19.0.0-rc
    peerDependenciesMeta:
      '@types/react':
        optional: true

  react-router-dom@6.27.0:
    resolution: {integrity: sha512-+bvtFWMC0DgAFrfKXKG9Fc+BcXWRUO1aJIihbB79xaeq0v5UzfvnM5houGUm1Y461WVRcgAQ+Clh5rdb1eCx4g==}
    engines: {node: '>=14.0.0'}
    peerDependencies:
      react: '>=16.8'
      react-dom: '>=16.8'

  react-router@6.27.0:
    resolution: {integrity: sha512-YA+HGZXz4jaAkVoYBE98VQl+nVzI+cVI2Oj/06F5ZM+0u3TgedN9Y9kmMRo2mnkSK2nCpNQn0DVob4HCsY/WLw==}
    engines: {node: '>=14.0.0'}
    peerDependencies:
      react: '>=16.8'

  react-style-singleton@2.2.3:
    resolution: {integrity: sha512-b6jSvxvVnyptAiLjbkWLE/lOnR4lfTtDAl+eUC7RZy+QQWc6wRzIV2CE6xBuMmDxc2qIihtDCZD5NPOFl7fRBQ==}
    engines: {node: '>=10'}
    peerDependencies:
      '@types/react': '*'
      react: ^16.8.0 || ^17.0.0 || ^18.0.0 || ^19.0.0 || ^19.0.0-rc
    peerDependenciesMeta:
      '@types/react':
        optional: true

  react@19.0.0:
    resolution: {integrity: sha512-V8AVnmPIICiWpGfm6GLzCR/W5FXLchHop40W4nXBmdlEceh16rCN8O8LNWm5bh5XUX91fh7KpA+W0TgMKmgTpQ==}
    engines: {node: '>=0.10.0'}

  read-cache@1.0.0:
    resolution: {integrity: sha512-Owdv/Ft7IjOgm/i0xvNDZ1LrRANRfew4b2prF3OWMQLxLfu3bS8FVhCsrSCMK4lR56Y9ya+AThoTpDCTxCmpRA==}

  readdirp@3.6.0:
    resolution: {integrity: sha512-hOS089on8RduqdbhvQ5Z37A0ESjsqz6qnRcffsMU3495FuTdqSm+7bhJ29JvIOsBDEEnan5DPu9t3To9VRlMzA==}
    engines: {node: '>=8.10.0'}

  resolve-pkg-maps@1.0.0:
    resolution: {integrity: sha512-seS2Tj26TBVOC2NIc2rOe2y2ZO7efxITtLZcGSOnHHNOQ7CkiUBfw0Iw2ck6xkIhPwLhKNLS8BO+hEpngQlqzw==}

  resolve@1.22.10:
    resolution: {integrity: sha512-NPRy+/ncIMeDlTAsuqwKIiferiawhefFJtkNSW0qZJEqMEb+qBt/77B/jGeeek+F0uOeN05CDa6HXbbIgtVX4w==}
    engines: {node: '>= 0.4'}
    hasBin: true

  reusify@1.0.4:
    resolution: {integrity: sha512-U9nH88a3fc/ekCF1l0/UP1IosiuIjyTh7hBvXVMHYgVcfGvt897Xguj2UOLDeI5BG2m7/uwyaLVT6fbtCwTyzw==}
    engines: {iojs: '>=1.0.0', node: '>=0.10.0'}

  rimraf@6.0.1:
    resolution: {integrity: sha512-9dkvaxAsk/xNXSJzMgFqqMCuFgt2+KsOFek3TMLfo8NCPfWpBmqwyNn5Y+NX56QUYfCtsyhF3ayiboEoUmJk/A==}
    engines: {node: 20 || >=22}
    hasBin: true

  run-parallel@1.2.0:
    resolution: {integrity: sha512-5l4VyZR86LZ/lDxZTR6jqL8AFE2S0IFLMP26AbjsLVADxHdhB/c0GUsH+y39UfCi3dzz8OlQuPmnaJOMoDHQBA==}

  scheduler@0.25.0:
    resolution: {integrity: sha512-xFVuu11jh+xcO7JOAGJNOXld8/TcEHK/4CituBUeUb5hqxJLj9YuemAEuvm9gQ/+pgXYfbQuqAkiYu+u7YEsNA==}

  semver@7.7.0:
    resolution: {integrity: sha512-DrfFnPzblFmNrIZzg5RzHegbiRWg7KMR7btwi2yjHwx06zsUbO5g613sVwEV7FTwmzJu+Io0lJe2GJ3LxqpvBQ==}
    engines: {node: '>=10'}
    hasBin: true

  server-only@0.0.1:
    resolution: {integrity: sha512-qepMx2JxAa5jjfzxG79yPPq+8BuFToHd1hm7kI+Z4zAq1ftQiP7HcxMhDDItrbtwVeLg/cY2JnKnrcFkmiswNA==}

  set-cookie-parser@2.7.1:
    resolution: {integrity: sha512-IOc8uWeOZgnb3ptbCURJWNjWUPcO3ZnTTdzsurqERrP6nPyv+paC55vJM0LpOlT2ne+Ix+9+CRG1MNLlyZ4GjQ==}

  sharp@0.33.5:
    resolution: {integrity: sha512-haPVm1EkS9pgvHrQ/F3Xy+hgcuMV0Wm9vfIBSiwZ05k+xgb0PkBQpGsAA/oWdDobNaZTH5ppvHtzCFbnSEwHVw==}
    engines: {node: ^18.17.0 || ^20.3.0 || >=21.0.0}

  shebang-command@2.0.0:
    resolution: {integrity: sha512-kHxr2zZpYtdmrN1qDjrrX/Z1rR1kG8Dx+gkpK1G4eXmvXswmcE1hTWBWYUzlraYw1/yZp6YuDY77YtvbN0dmDA==}
    engines: {node: '>=8'}

  shebang-regex@3.0.0:
    resolution: {integrity: sha512-7++dFhtcx3353uBaq8DDR4NuxBetBzC7ZQOhmTQInHEd6bSrXdiEyzCvG07Z44UYdLShWUyXt5M/yhz8ekcb1A==}
    engines: {node: '>=8'}

  signal-exit@4.1.0:
    resolution: {integrity: sha512-bzyZ1e88w9O1iNJbKnOlvYTrWPDl46O1bG0D3XInv+9tkPrxrN8jUUTiFlDkkmKWgn1M6CfIA13SuGqOa9Korw==}
    engines: {node: '>=14'}

  simple-swizzle@0.2.2:
    resolution: {integrity: sha512-JA//kQgZtbuY83m+xT+tXJkmJncGMTFT+C+g2h2R9uxkYIrE2yy9sgmcLhCnw57/WSD+Eh3J97FPEDFnbXnDUg==}

  sonner@1.7.3:
    resolution: {integrity: sha512-KXLWQfyR6AHpYZuQk8eO8fCbZSJY3JOpgsu/tbGc++jgPjj8JsR1ZpO8vFhqR/OxvWMQCSAmnSShY0gr4FPqHg==}
    peerDependencies:
      react: ^18.0.0 || ^19.0.0 || ^19.0.0-rc
      react-dom: ^18.0.0 || ^19.0.0 || ^19.0.0-rc

  source-map-js@1.2.1:
    resolution: {integrity: sha512-UXWMKhLOwVKb728IUtQPXxfYU+usdybtUrK/8uGE8CQMvrhOpwvzDBwj0QhSL7MQc7vIsISBG8VQ8+IDQxpfQA==}
    engines: {node: '>=0.10.0'}

  source-map-support@0.5.21:
    resolution: {integrity: sha512-uBHU3L3czsIyYXKX88fdrGovxdSCoTGDRZ6SYXtSRxLZUzHg5P/66Ht6uoUlHu9EZod+inXhKo3qQgwXUT/y1w==}

  source-map@0.6.1:
    resolution: {integrity: sha512-UjgapumWlbMhkBgzT7Ykc5YXUT46F0iKu8SGXq0bcwP5dz/h0Plj6enJqjz1Zbq2l5WaqYnrVbwWOWMyF3F47g==}
    engines: {node: '>=0.10.0'}

  source-map@0.7.4:
    resolution: {integrity: sha512-l3BikUxvPOcn5E74dZiq5BGsTb5yEwhaTSzccU6t4sDOH8NWJCstKO5QT2CvtFoK6F0saL7p9xHAqHOlCPJygA==}
    engines: {node: '>= 8'}

  split2@4.2.0:
    resolution: {integrity: sha512-UcjcJOWknrNkF6PLX83qcHM6KHgVKNkV62Y8a5uYDVv9ydGQVwAHMKqHdJje1VTWpljG0WYpCDhrCdAOYH4TWg==}
    engines: {node: '>= 10.x'}

  streamsearch@1.1.0:
    resolution: {integrity: sha512-Mcc5wHehp9aXz1ax6bZUyY5afg9u2rv5cqQI3mRrYkGC8rW2hM02jWuwjtL++LS5qinSyhj2QfLyNsuc+VsExg==}
    engines: {node: '>=10.0.0'}

  string-width@4.2.3:
    resolution: {integrity: sha512-wKyQRQpjJ0sIp62ErSZdGsjMJWsap5oRNihHhu6G7JVO/9jIB6UyevL+tXuOqrng8j/cxKTWyWUwvSTriiZz/g==}
    engines: {node: '>=8'}

  string-width@5.1.2:
    resolution: {integrity: sha512-HnLOCR3vjcY8beoNLtcjZ5/nxn2afmME6lhrDrebokqMap+XbeW8n9TXpPDOqdGK5qcI3oT0GKTW6wC7EMiVqA==}
    engines: {node: '>=12'}

  strip-ansi@6.0.1:
    resolution: {integrity: sha512-Y38VPSHcqkFrCpFnQ9vuSXmquuv5oXOKpGeT6aGrr3o3Gc9AlVa6JBfUSOCnbxGGZF+/0ooI7KrPuUSztUdU5A==}
    engines: {node: '>=8'}

  strip-ansi@7.1.0:
    resolution: {integrity: sha512-iq6eVVI64nQQTRYq2KtEg2d2uU7LElhTJwsH4YzIHZshxlgZms/wIc4VoDQTlG/IvVIrBKG06CrZnp0qv7hkcQ==}
    engines: {node: '>=12'}

  styled-jsx@5.1.6:
    resolution: {integrity: sha512-qSVyDTeMotdvQYoHWLNGwRFJHC+i+ZvdBRYosOFgC+Wg1vx4frN2/RG/NA7SYqqvKNLf39P2LSRA2pu6n0XYZA==}
    engines: {node: '>= 12.0.0'}
    peerDependencies:
      '@babel/core': '*'
      babel-plugin-macros: '*'
      react: '>= 16.8.0 || 17.x.x || ^18.0.0-0 || ^19.0.0-0'
    peerDependenciesMeta:
      '@babel/core':
        optional: true
      babel-plugin-macros:
        optional: true

  sucrase@3.35.0:
    resolution: {integrity: sha512-8EbVDiu9iN/nESwxeSxDKe0dunta1GOlHufmSSXxMD2z2/tMZpDMpvXQGsc+ajGo8y2uYUmixaSRUc/QPoQ0GA==}
    engines: {node: '>=16 || 14 >=14.17'}
    hasBin: true

  supports-preserve-symlinks-flag@1.0.0:
    resolution: {integrity: sha512-ot0WnXS9fgdkgIcePe6RHNk1WA8+muPa6cSjeR3V8K27q9BB1rTE3R1p7Hv0z1ZyAc8s6Vvv8DIyWf681MAt0w==}
    engines: {node: '>= 0.4'}

  tailwind-merge@3.0.1:
    resolution: {integrity: sha512-AvzE8FmSoXC7nC+oU5GlQJbip2UO7tmOhOfQyOmPhrStOGXHU08j8mZEHZ4BmCqY5dWTCo4ClWkNyRNx1wpT0g==}

  tailwindcss-animate@1.0.7:
    resolution: {integrity: sha512-bl6mpH3T7I3UFxuvDEXLxy/VuFxBk5bbzplh7tXI68mwMokNYd1t9qPBHlnyTwfa4JGC4zP516I1hYYtQ/vspA==}
    peerDependencies:
      tailwindcss: '>=3.0.0 || insiders'

  tailwindcss@3.4.17:
    resolution: {integrity: sha512-w33E2aCvSDP0tW9RZuNXadXlkHXqFzSkQew/aIa2i/Sj8fThxwovwlXHSPXTbAHwEIhBFXAedUhP2tueAKP8Og==}
    engines: {node: '>=14.0.0'}
    hasBin: true

  thenify-all@1.6.0:
    resolution: {integrity: sha512-RNxQH/qI8/t3thXJDwcstUO4zeqo64+Uy/+sNVRBx4Xn2OX+OZ9oP+iJnNFqplFra2ZUVeKCSa2oVWi3T4uVmA==}
    engines: {node: '>=0.8'}

  thenify@3.3.1:
    resolution: {integrity: sha512-RVZSIV5IG10Hk3enotrhvz0T9em6cyHBLkH/YAZuKqd8hRkKhSfCGIcP2KUY0EPxndzANBmNllzWPwak+bheSw==}

  to-regex-range@5.0.1:
    resolution: {integrity: sha512-65P7iz6X5yEr1cwcgvQxbbIw7Uk3gOy5dIdtZ4rDveLqhrdJP+Li/Hx6tyK0NEb+2GCyneCMJiGqrADCSNk8sQ==}
    engines: {node: '>=8.0'}

  ts-interface-checker@0.1.13:
    resolution: {integrity: sha512-Y/arvbn+rrz3JCKl9C4kVNfTfSm2/mEp5FSz5EsZSANGPSlQrpRI5M4PKF+mJnE52jOO90PnPSc3Ur3bTQw0gA==}

  tslib@2.8.1:
    resolution: {integrity: sha512-oJFu94HQb+KVduSUQL7wnpmqnfmLsOA/nAh6b6EH0wCEoK0/mPeXU6c3wKDV83MkOuHPRHtSXKKU99IBazS/2w==}

  tsx@4.19.2:
    resolution: {integrity: sha512-pOUl6Vo2LUq/bSa8S5q7b91cgNSjctn9ugq/+Mvow99qW6x/UZYwzxy/3NmqoT66eHYfCVvFvACC58UBPFf28g==}
    engines: {node: '>=18.0.0'}
    hasBin: true

  turbo-stream@2.4.0:
    resolution: {integrity: sha512-FHncC10WpBd2eOmGwpmQsWLDoK4cqsA/UT/GqNoaKOQnT8uzhtCbg3EoUDMvqpOSAI0S26mr0rkjzbOO6S3v1g==}

  typescript@5.7.3:
    resolution: {integrity: sha512-84MVSjMEHP+FQRPy3pX9sTVV/INIex71s9TL2Gm5FG/WG1SqXeKyZ0k7/blY/4FdOzI12CBy1vGc4og/eus0fw==}
    engines: {node: '>=14.17'}
    hasBin: true

  undici-types@6.20.0:
    resolution: {integrity: sha512-Ny6QZ2Nju20vw1SRHe3d9jVu6gJ+4e3+MMpqu7pqE5HT6WsTSlce++GQmK5UXS8mzV8DSYHrQH+Xrf2jVcuKNg==}

  update-browserslist-db@1.1.2:
    resolution: {integrity: sha512-PPypAm5qvlD7XMZC3BujecnaOxwhrtoFR+Dqkk5Aa/6DssiH0ibKoketaj9w8LP7Bont1rYeoV5plxD7RTEPRg==}
    hasBin: true
    peerDependencies:
      browserslist: '>= 4.21.0'

  use-callback-ref@1.3.3:
    resolution: {integrity: sha512-jQL3lRnocaFtu3V00JToYz/4QkNWswxijDaCVNZRiRTO3HQDLsdu1ZtmIUvV4yPp+rvWm5j0y0TG/S61cuijTg==}
    engines: {node: '>=10'}
    peerDependencies:
      '@types/react': '*'
      react: ^16.8.0 || ^17.0.0 || ^18.0.0 || ^19.0.0 || ^19.0.0-rc
    peerDependenciesMeta:
      '@types/react':
        optional: true

  use-sidecar@1.1.3:
    resolution: {integrity: sha512-Fedw0aZvkhynoPYlA5WXrMCAMm+nSWdZt6lzJQ7Ok8S6Q+VsHmHpRWndVRJ8Be0ZbkfPc5LRYH+5XrzXcEeLRQ==}
    engines: {node: '>=10'}
    peerDependencies:
      '@types/react': '*'
      react: ^16.8.0 || ^17.0.0 || ^18.0.0 || ^19.0.0 || ^19.0.0-rc
    peerDependenciesMeta:
      '@types/react':
        optional: true

  use-sync-external-store@1.4.0:
    resolution: {integrity: sha512-9WXSPC5fMv61vaupRkCKCxsPxBocVnwakBEkMIHHpkTTg6icbJtg6jzgtLDm4bl3cSHAca52rYWih0k4K3PfHw==}
    peerDependencies:
      react: ^16.8.0 || ^17.0.0 || ^18.0.0 || ^19.0.0

  util-deprecate@1.0.2:
    resolution: {integrity: sha512-EPD5q1uXyFxJpCrLnCc1nHnq3gOa6DZBocAIiI2TaSCA7VCJ1UJDMagCzIkXNsUYfD1daK//LTEQ8xiIbrHtcw==}

  vaul@1.1.2:
    resolution: {integrity: sha512-ZFkClGpWyI2WUQjdLJ/BaGuV6AVQiJ3uELGk3OYtP+B6yCO7Cmn9vPFXVJkRaGkOJu3m8bQMgtyzNHixULceQA==}
    peerDependencies:
      react: ^16.8 || ^17.0 || ^18.0 || ^19.0.0 || ^19.0.0-rc
      react-dom: ^16.8 || ^17.0 || ^18.0 || ^19.0.0 || ^19.0.0-rc

  which@2.0.2:
    resolution: {integrity: sha512-BLI3Tl1TW3Pvl70l3yq3Y64i+awpwXqsGBYWkkqMtnbXgrMD+yj7rhW0kuEDxzJaYXGjEW5ogapKNMEKNMjibA==}
    engines: {node: '>= 8'}
    hasBin: true

  wrap-ansi@7.0.0:
    resolution: {integrity: sha512-YVGIj2kamLSTxw6NsZjoBxfSwsn0ycdesmc4p+Q21c5zPuZ1pl+NfxVdxPtdHvmNVOQ6XSYG4AUtyt/Fi7D16Q==}
    engines: {node: '>=10'}

  wrap-ansi@8.1.0:
    resolution: {integrity: sha512-si7QWI6zUMq56bESFvagtmzMdGOtoxfR+Sez11Mobfc7tm+VkUckk9bW2UeffTGVUbOksxmSw0AA2gs8g71NCQ==}
    engines: {node: '>=12'}

  xtend@4.0.2:
    resolution: {integrity: sha512-LKYU1iAXJXUgAXn9URjiu+MWhyUXHsvfp7mcuYm9dSUKK0/CjtrUwFAxD82/mCWbtLsGjFIad0wIsod4zrTAEQ==}
    engines: {node: '>=0.4'}

  yaml@2.7.0:
    resolution: {integrity: sha512-+hSoy/QHluxmC9kCIJyL/uyFmLmc+e5CFR5Wa+bpIhIj85LVb9ZH2nVnqrHoSvKogwODv0ClqZkmiSSaIH5LTA==}
    engines: {node: '>= 14'}
    hasBin: true

  zod@3.24.1:
    resolution: {integrity: sha512-muH7gBL9sI1nciMZV67X5fTKKBLtwpZ5VBp1vsOQzj1MhrBZ4wlVCm3gedKZWLp0Oyel8sIGfeiz54Su+OVT+A==}

snapshots:

  '@alloc/quick-lru@5.2.0': {}

  '@babel/code-frame@7.26.2':
    dependencies:
      '@babel/helper-validator-identifier': 7.25.9
      js-tokens: 4.0.0
      picocolors: 1.1.1

  '@babel/generator@7.26.5':
    dependencies:
      '@babel/parser': 7.26.7
      '@babel/types': 7.26.7
      '@jridgewell/gen-mapping': 0.3.8
      '@jridgewell/trace-mapping': 0.3.25
      jsesc: 3.1.0

  '@babel/helper-string-parser@7.25.9': {}

  '@babel/helper-validator-identifier@7.25.9': {}

  '@babel/parser@7.26.7':
    dependencies:
      '@babel/types': 7.26.7

  '@babel/template@7.25.9':
    dependencies:
      '@babel/code-frame': 7.26.2
      '@babel/parser': 7.26.7
      '@babel/types': 7.26.7

  '@babel/traverse@7.26.7':
    dependencies:
      '@babel/code-frame': 7.26.2
      '@babel/generator': 7.26.5
      '@babel/parser': 7.26.7
      '@babel/template': 7.25.9
      '@babel/types': 7.26.7
      debug: 4.4.0
      globals: 11.12.0
    transitivePeerDependencies:
      - supports-color

  '@babel/types@7.26.7':
    dependencies:
      '@babel/helper-string-parser': 7.25.9
      '@babel/helper-validator-identifier': 7.25.9

  '@biomejs/biome@1.9.4':
    optionalDependencies:
      '@biomejs/cli-darwin-arm64': 1.9.4
      '@biomejs/cli-darwin-x64': 1.9.4
      '@biomejs/cli-linux-arm64': 1.9.4
      '@biomejs/cli-linux-arm64-musl': 1.9.4
      '@biomejs/cli-linux-x64': 1.9.4
      '@biomejs/cli-linux-x64-musl': 1.9.4
      '@biomejs/cli-win32-arm64': 1.9.4
      '@biomejs/cli-win32-x64': 1.9.4

  '@biomejs/cli-darwin-arm64@1.9.4':
    optional: true

  '@biomejs/cli-darwin-x64@1.9.4':
    optional: true

  '@biomejs/cli-linux-arm64-musl@1.9.4':
    optional: true

  '@biomejs/cli-linux-arm64@1.9.4':
    optional: true

  '@biomejs/cli-linux-x64-musl@1.9.4':
    optional: true

  '@biomejs/cli-linux-x64@1.9.4':
    optional: true

  '@biomejs/cli-win32-arm64@1.9.4':
    optional: true

  '@biomejs/cli-win32-x64@1.9.4':
    optional: true

  '@dnd-kit/accessibility@3.1.1(react@19.0.0)':
    dependencies:
      react: 19.0.0
      tslib: 2.8.1

  '@dnd-kit/core@6.3.1(react-dom@19.0.0(react@19.0.0))(react@19.0.0)':
    dependencies:
      '@dnd-kit/accessibility': 3.1.1(react@19.0.0)
      '@dnd-kit/utilities': 3.2.2(react@19.0.0)
      react: 19.0.0
      react-dom: 19.0.0(react@19.0.0)
      tslib: 2.8.1

  '@dnd-kit/modifiers@9.0.0(@dnd-kit/core@6.3.1(react-dom@19.0.0(react@19.0.0))(react@19.0.0))(react@19.0.0)':
    dependencies:
      '@dnd-kit/core': 6.3.1(react-dom@19.0.0(react@19.0.0))(react@19.0.0)
      '@dnd-kit/utilities': 3.2.2(react@19.0.0)
      react: 19.0.0
      tslib: 2.8.1

  '@dnd-kit/sortable@10.0.0(@dnd-kit/core@6.3.1(react-dom@19.0.0(react@19.0.0))(react@19.0.0))(react@19.0.0)':
    dependencies:
      '@dnd-kit/core': 6.3.1(react-dom@19.0.0(react@19.0.0))(react@19.0.0)
      '@dnd-kit/utilities': 3.2.2(react@19.0.0)
      react: 19.0.0
      tslib: 2.8.1

  '@dnd-kit/utilities@3.2.2(react@19.0.0)':
    dependencies:
      react: 19.0.0
      tslib: 2.8.1

  '@drizzle-team/brocli@0.10.2': {}

  '@emnapi/runtime@1.3.1':
    dependencies:
      tslib: 2.8.1
    optional: true

  '@esbuild-kit/core-utils@3.3.2':
    dependencies:
      esbuild: 0.18.20
      source-map-support: 0.5.21

  '@esbuild-kit/esm-loader@2.6.5':
    dependencies:
      '@esbuild-kit/core-utils': 3.3.2
      get-tsconfig: 4.10.0

  '@esbuild/aix-ppc64@0.19.12':
    optional: true

  '@esbuild/aix-ppc64@0.23.1':
    optional: true

  '@esbuild/android-arm64@0.18.20':
    optional: true

  '@esbuild/android-arm64@0.19.12':
    optional: true

  '@esbuild/android-arm64@0.23.1':
    optional: true

  '@esbuild/android-arm@0.18.20':
    optional: true

  '@esbuild/android-arm@0.19.12':
    optional: true

  '@esbuild/android-arm@0.23.1':
    optional: true

  '@esbuild/android-x64@0.18.20':
    optional: true

  '@esbuild/android-x64@0.19.12':
    optional: true

  '@esbuild/android-x64@0.23.1':
    optional: true

  '@esbuild/darwin-arm64@0.18.20':
    optional: true

  '@esbuild/darwin-arm64@0.19.12':
    optional: true

  '@esbuild/darwin-arm64@0.23.1':
    optional: true

  '@esbuild/darwin-x64@0.18.20':
    optional: true

  '@esbuild/darwin-x64@0.19.12':
    optional: true

  '@esbuild/darwin-x64@0.23.1':
    optional: true

  '@esbuild/freebsd-arm64@0.18.20':
    optional: true

  '@esbuild/freebsd-arm64@0.19.12':
    optional: true

  '@esbuild/freebsd-arm64@0.23.1':
    optional: true

  '@esbuild/freebsd-x64@0.18.20':
    optional: true

  '@esbuild/freebsd-x64@0.19.12':
    optional: true

  '@esbuild/freebsd-x64@0.23.1':
    optional: true

  '@esbuild/linux-arm64@0.18.20':
    optional: true

  '@esbuild/linux-arm64@0.19.12':
    optional: true

  '@esbuild/linux-arm64@0.23.1':
    optional: true

  '@esbuild/linux-arm@0.18.20':
    optional: true

  '@esbuild/linux-arm@0.19.12':
    optional: true

  '@esbuild/linux-arm@0.23.1':
    optional: true

  '@esbuild/linux-ia32@0.18.20':
    optional: true

  '@esbuild/linux-ia32@0.19.12':
    optional: true

  '@esbuild/linux-ia32@0.23.1':
    optional: true

  '@esbuild/linux-loong64@0.18.20':
    optional: true

  '@esbuild/linux-loong64@0.19.12':
    optional: true

  '@esbuild/linux-loong64@0.23.1':
    optional: true

  '@esbuild/linux-mips64el@0.18.20':
    optional: true

  '@esbuild/linux-mips64el@0.19.12':
    optional: true

  '@esbuild/linux-mips64el@0.23.1':
    optional: true

  '@esbuild/linux-ppc64@0.18.20':
    optional: true

  '@esbuild/linux-ppc64@0.19.12':
    optional: true

  '@esbuild/linux-ppc64@0.23.1':
    optional: true

  '@esbuild/linux-riscv64@0.18.20':
    optional: true

  '@esbuild/linux-riscv64@0.19.12':
    optional: true

  '@esbuild/linux-riscv64@0.23.1':
    optional: true

  '@esbuild/linux-s390x@0.18.20':
    optional: true

  '@esbuild/linux-s390x@0.19.12':
    optional: true

  '@esbuild/linux-s390x@0.23.1':
    optional: true

  '@esbuild/linux-x64@0.18.20':
    optional: true

  '@esbuild/linux-x64@0.19.12':
    optional: true

  '@esbuild/linux-x64@0.23.1':
    optional: true

  '@esbuild/netbsd-x64@0.18.20':
    optional: true

  '@esbuild/netbsd-x64@0.19.12':
    optional: true

  '@esbuild/netbsd-x64@0.23.1':
    optional: true

  '@esbuild/openbsd-arm64@0.23.1':
    optional: true

  '@esbuild/openbsd-x64@0.18.20':
    optional: true

  '@esbuild/openbsd-x64@0.19.12':
    optional: true

  '@esbuild/openbsd-x64@0.23.1':
    optional: true

  '@esbuild/sunos-x64@0.18.20':
    optional: true

  '@esbuild/sunos-x64@0.19.12':
    optional: true

  '@esbuild/sunos-x64@0.23.1':
    optional: true

  '@esbuild/win32-arm64@0.18.20':
    optional: true

  '@esbuild/win32-arm64@0.19.12':
    optional: true

  '@esbuild/win32-arm64@0.23.1':
    optional: true

  '@esbuild/win32-ia32@0.18.20':
    optional: true

  '@esbuild/win32-ia32@0.19.12':
    optional: true

  '@esbuild/win32-ia32@0.23.1':
    optional: true

  '@esbuild/win32-x64@0.18.20':
    optional: true

  '@esbuild/win32-x64@0.19.12':
    optional: true

  '@esbuild/win32-x64@0.23.1':
    optional: true

  '@faker-js/faker@9.4.0': {}

  '@floating-ui/core@1.6.9':
    dependencies:
      '@floating-ui/utils': 0.2.9

  '@floating-ui/dom@1.6.13':
    dependencies:
      '@floating-ui/core': 1.6.9
      '@floating-ui/utils': 0.2.9

  '@floating-ui/react-dom@2.1.2(react-dom@19.0.0(react@19.0.0))(react@19.0.0)':
    dependencies:
      '@floating-ui/dom': 1.6.13
      react: 19.0.0
      react-dom: 19.0.0(react@19.0.0)

  '@floating-ui/utils@0.2.9': {}

  '@hookform/resolvers@3.10.0(react-hook-form@7.54.2(react@19.0.0))':
    dependencies:
      react-hook-form: 7.54.2(react@19.0.0)

  '@ianvs/prettier-plugin-sort-imports@4.4.1(prettier@3.4.2)':
    dependencies:
      '@babel/generator': 7.26.5
      '@babel/parser': 7.26.7
      '@babel/traverse': 7.26.7
      '@babel/types': 7.26.7
      prettier: 3.4.2
      semver: 7.7.0
    transitivePeerDependencies:
      - supports-color

  '@img/sharp-darwin-arm64@0.33.5':
    optionalDependencies:
      '@img/sharp-libvips-darwin-arm64': 1.0.4
    optional: true

  '@img/sharp-darwin-x64@0.33.5':
    optionalDependencies:
      '@img/sharp-libvips-darwin-x64': 1.0.4
    optional: true

  '@img/sharp-libvips-darwin-arm64@1.0.4':
    optional: true

  '@img/sharp-libvips-darwin-x64@1.0.4':
    optional: true

  '@img/sharp-libvips-linux-arm64@1.0.4':
    optional: true

  '@img/sharp-libvips-linux-arm@1.0.5':
    optional: true

  '@img/sharp-libvips-linux-s390x@1.0.4':
    optional: true

  '@img/sharp-libvips-linux-x64@1.0.4':
    optional: true

  '@img/sharp-libvips-linuxmusl-arm64@1.0.4':
    optional: true

  '@img/sharp-libvips-linuxmusl-x64@1.0.4':
    optional: true

  '@img/sharp-linux-arm64@0.33.5':
    optionalDependencies:
      '@img/sharp-libvips-linux-arm64': 1.0.4
    optional: true

  '@img/sharp-linux-arm@0.33.5':
    optionalDependencies:
      '@img/sharp-libvips-linux-arm': 1.0.5
    optional: true

  '@img/sharp-linux-s390x@0.33.5':
    optionalDependencies:
      '@img/sharp-libvips-linux-s390x': 1.0.4
    optional: true

  '@img/sharp-linux-x64@0.33.5':
    optionalDependencies:
      '@img/sharp-libvips-linux-x64': 1.0.4
    optional: true

  '@img/sharp-linuxmusl-arm64@0.33.5':
    optionalDependencies:
      '@img/sharp-libvips-linuxmusl-arm64': 1.0.4
    optional: true

  '@img/sharp-linuxmusl-x64@0.33.5':
    optionalDependencies:
      '@img/sharp-libvips-linuxmusl-x64': 1.0.4
    optional: true

  '@img/sharp-wasm32@0.33.5':
    dependencies:
      '@emnapi/runtime': 1.3.1
    optional: true

  '@img/sharp-win32-ia32@0.33.5':
    optional: true

  '@img/sharp-win32-x64@0.33.5':
    optional: true

  '@isaacs/cliui@8.0.2':
    dependencies:
      string-width: 5.1.2
      string-width-cjs: string-width@4.2.3
      strip-ansi: 7.1.0
      strip-ansi-cjs: strip-ansi@6.0.1
      wrap-ansi: 8.1.0
      wrap-ansi-cjs: wrap-ansi@7.0.0

  '@jridgewell/gen-mapping@0.3.8':
    dependencies:
      '@jridgewell/set-array': 1.2.1
      '@jridgewell/sourcemap-codec': 1.5.0
      '@jridgewell/trace-mapping': 0.3.25

  '@jridgewell/resolve-uri@3.1.2': {}

  '@jridgewell/set-array@1.2.1': {}

  '@jridgewell/sourcemap-codec@1.5.0': {}

  '@jridgewell/trace-mapping@0.3.25':
    dependencies:
      '@jridgewell/resolve-uri': 3.1.2
      '@jridgewell/sourcemap-codec': 1.5.0

  '@libsql/client-wasm@0.14.0':
    dependencies:
      '@libsql/core': 0.14.0
      js-base64: 3.7.7
    optional: true

  '@libsql/core@0.14.0':
    dependencies:
      js-base64: 3.7.7
    optional: true

  '@next/env@15.1.6': {}

  '@next/swc-darwin-arm64@15.1.6':
    optional: true

  '@next/swc-darwin-x64@15.1.6':
    optional: true

  '@next/swc-linux-arm64-gnu@15.1.6':
    optional: true

  '@next/swc-linux-arm64-musl@15.1.6':
    optional: true

  '@next/swc-linux-x64-gnu@15.1.6':
    optional: true

  '@next/swc-linux-x64-musl@15.1.6':
    optional: true

  '@next/swc-win32-arm64-msvc@15.1.6':
    optional: true

  '@next/swc-win32-x64-msvc@15.1.6':
    optional: true

  '@nodelib/fs.scandir@2.1.5':
    dependencies:
      '@nodelib/fs.stat': 2.0.5
      run-parallel: 1.2.0

  '@nodelib/fs.stat@2.0.5': {}

  '@nodelib/fs.walk@1.2.8':
    dependencies:
      '@nodelib/fs.scandir': 2.1.5
      fastq: 1.19.0

  '@pkgjs/parseargs@0.11.0':
    optional: true

  '@radix-ui/number@1.1.0': {}

  '@radix-ui/primitive@1.1.1': {}

  '@radix-ui/react-arrow@1.1.1(@types/react-dom@19.0.3(@types/react@19.0.8))(@types/react@19.0.8)(react-dom@19.0.0(react@19.0.0))(react@19.0.0)':
    dependencies:
      '@radix-ui/react-primitive': 2.0.1(@types/react-dom@19.0.3(@types/react@19.0.8))(@types/react@19.0.8)(react-dom@19.0.0(react@19.0.0))(react@19.0.0)
      react: 19.0.0
      react-dom: 19.0.0(react@19.0.0)
    optionalDependencies:
      '@types/react': 19.0.8
      '@types/react-dom': 19.0.3(@types/react@19.0.8)

  '@radix-ui/react-checkbox@1.1.3(@types/react-dom@19.0.3(@types/react@19.0.8))(@types/react@19.0.8)(react-dom@19.0.0(react@19.0.0))(react@19.0.0)':
    dependencies:
      '@radix-ui/primitive': 1.1.1
      '@radix-ui/react-compose-refs': 1.1.1(@types/react@19.0.8)(react@19.0.0)
      '@radix-ui/react-context': 1.1.1(@types/react@19.0.8)(react@19.0.0)
      '@radix-ui/react-presence': 1.1.2(@types/react-dom@19.0.3(@types/react@19.0.8))(@types/react@19.0.8)(react-dom@19.0.0(react@19.0.0))(react@19.0.0)
      '@radix-ui/react-primitive': 2.0.1(@types/react-dom@19.0.3(@types/react@19.0.8))(@types/react@19.0.8)(react-dom@19.0.0(react@19.0.0))(react@19.0.0)
      '@radix-ui/react-use-controllable-state': 1.1.0(@types/react@19.0.8)(react@19.0.0)
      '@radix-ui/react-use-previous': 1.1.0(@types/react@19.0.8)(react@19.0.0)
      '@radix-ui/react-use-size': 1.1.0(@types/react@19.0.8)(react@19.0.0)
      react: 19.0.0
      react-dom: 19.0.0(react@19.0.0)
    optionalDependencies:
      '@types/react': 19.0.8
      '@types/react-dom': 19.0.3(@types/react@19.0.8)

  '@radix-ui/react-collection@1.1.1(@types/react-dom@19.0.3(@types/react@19.0.8))(@types/react@19.0.8)(react-dom@19.0.0(react@19.0.0))(react@19.0.0)':
    dependencies:
      '@radix-ui/react-compose-refs': 1.1.1(@types/react@19.0.8)(react@19.0.0)
      '@radix-ui/react-context': 1.1.1(@types/react@19.0.8)(react@19.0.0)
      '@radix-ui/react-primitive': 2.0.1(@types/react-dom@19.0.3(@types/react@19.0.8))(@types/react@19.0.8)(react-dom@19.0.0(react@19.0.0))(react@19.0.0)
      '@radix-ui/react-slot': 1.1.1(@types/react@19.0.8)(react@19.0.0)
      react: 19.0.0
      react-dom: 19.0.0(react@19.0.0)
    optionalDependencies:
      '@types/react': 19.0.8
      '@types/react-dom': 19.0.3(@types/react@19.0.8)

  '@radix-ui/react-compose-refs@1.1.1(@types/react@19.0.8)(react@19.0.0)':
    dependencies:
      react: 19.0.0
    optionalDependencies:
      '@types/react': 19.0.8

  '@radix-ui/react-context@1.1.1(@types/react@19.0.8)(react@19.0.0)':
    dependencies:
      react: 19.0.0
    optionalDependencies:
      '@types/react': 19.0.8

  '@radix-ui/react-dialog@1.1.5(@types/react-dom@19.0.3(@types/react@19.0.8))(@types/react@19.0.8)(react-dom@19.0.0(react@19.0.0))(react@19.0.0)':
    dependencies:
      '@radix-ui/primitive': 1.1.1
      '@radix-ui/react-compose-refs': 1.1.1(@types/react@19.0.8)(react@19.0.0)
      '@radix-ui/react-context': 1.1.1(@types/react@19.0.8)(react@19.0.0)
      '@radix-ui/react-dismissable-layer': 1.1.4(@types/react-dom@19.0.3(@types/react@19.0.8))(@types/react@19.0.8)(react-dom@19.0.0(react@19.0.0))(react@19.0.0)
      '@radix-ui/react-focus-guards': 1.1.1(@types/react@19.0.8)(react@19.0.0)
      '@radix-ui/react-focus-scope': 1.1.1(@types/react-dom@19.0.3(@types/react@19.0.8))(@types/react@19.0.8)(react-dom@19.0.0(react@19.0.0))(react@19.0.0)
      '@radix-ui/react-id': 1.1.0(@types/react@19.0.8)(react@19.0.0)
      '@radix-ui/react-portal': 1.1.3(@types/react-dom@19.0.3(@types/react@19.0.8))(@types/react@19.0.8)(react-dom@19.0.0(react@19.0.0))(react@19.0.0)
      '@radix-ui/react-presence': 1.1.2(@types/react-dom@19.0.3(@types/react@19.0.8))(@types/react@19.0.8)(react-dom@19.0.0(react@19.0.0))(react@19.0.0)
      '@radix-ui/react-primitive': 2.0.1(@types/react-dom@19.0.3(@types/react@19.0.8))(@types/react@19.0.8)(react-dom@19.0.0(react@19.0.0))(react@19.0.0)
      '@radix-ui/react-slot': 1.1.1(@types/react@19.0.8)(react@19.0.0)
      '@radix-ui/react-use-controllable-state': 1.1.0(@types/react@19.0.8)(react@19.0.0)
      aria-hidden: 1.2.4
      react: 19.0.0
      react-dom: 19.0.0(react@19.0.0)
      react-remove-scroll: 2.6.3(@types/react@19.0.8)(react@19.0.0)
    optionalDependencies:
      '@types/react': 19.0.8
      '@types/react-dom': 19.0.3(@types/react@19.0.8)

  '@radix-ui/react-direction@1.1.0(@types/react@19.0.8)(react@19.0.0)':
    dependencies:
      react: 19.0.0
    optionalDependencies:
      '@types/react': 19.0.8

  '@radix-ui/react-dismissable-layer@1.1.4(@types/react-dom@19.0.3(@types/react@19.0.8))(@types/react@19.0.8)(react-dom@19.0.0(react@19.0.0))(react@19.0.0)':
    dependencies:
      '@radix-ui/primitive': 1.1.1
      '@radix-ui/react-compose-refs': 1.1.1(@types/react@19.0.8)(react@19.0.0)
      '@radix-ui/react-primitive': 2.0.1(@types/react-dom@19.0.3(@types/react@19.0.8))(@types/react@19.0.8)(react-dom@19.0.0(react@19.0.0))(react@19.0.0)
      '@radix-ui/react-use-callback-ref': 1.1.0(@types/react@19.0.8)(react@19.0.0)
      '@radix-ui/react-use-escape-keydown': 1.1.0(@types/react@19.0.8)(react@19.0.0)
      react: 19.0.0
      react-dom: 19.0.0(react@19.0.0)
    optionalDependencies:
      '@types/react': 19.0.8
      '@types/react-dom': 19.0.3(@types/react@19.0.8)

  '@radix-ui/react-dropdown-menu@2.1.5(@types/react-dom@19.0.3(@types/react@19.0.8))(@types/react@19.0.8)(react-dom@19.0.0(react@19.0.0))(react@19.0.0)':
    dependencies:
      '@radix-ui/primitive': 1.1.1
      '@radix-ui/react-compose-refs': 1.1.1(@types/react@19.0.8)(react@19.0.0)
      '@radix-ui/react-context': 1.1.1(@types/react@19.0.8)(react@19.0.0)
      '@radix-ui/react-id': 1.1.0(@types/react@19.0.8)(react@19.0.0)
      '@radix-ui/react-menu': 2.1.5(@types/react-dom@19.0.3(@types/react@19.0.8))(@types/react@19.0.8)(react-dom@19.0.0(react@19.0.0))(react@19.0.0)
      '@radix-ui/react-primitive': 2.0.1(@types/react-dom@19.0.3(@types/react@19.0.8))(@types/react@19.0.8)(react-dom@19.0.0(react@19.0.0))(react@19.0.0)
      '@radix-ui/react-use-controllable-state': 1.1.0(@types/react@19.0.8)(react@19.0.0)
      react: 19.0.0
      react-dom: 19.0.0(react@19.0.0)
    optionalDependencies:
      '@types/react': 19.0.8
      '@types/react-dom': 19.0.3(@types/react@19.0.8)

  '@radix-ui/react-focus-guards@1.1.1(@types/react@19.0.8)(react@19.0.0)':
    dependencies:
      react: 19.0.0
    optionalDependencies:
      '@types/react': 19.0.8

  '@radix-ui/react-focus-scope@1.1.1(@types/react-dom@19.0.3(@types/react@19.0.8))(@types/react@19.0.8)(react-dom@19.0.0(react@19.0.0))(react@19.0.0)':
    dependencies:
      '@radix-ui/react-compose-refs': 1.1.1(@types/react@19.0.8)(react@19.0.0)
      '@radix-ui/react-primitive': 2.0.1(@types/react-dom@19.0.3(@types/react@19.0.8))(@types/react@19.0.8)(react-dom@19.0.0(react@19.0.0))(react@19.0.0)
      '@radix-ui/react-use-callback-ref': 1.1.0(@types/react@19.0.8)(react@19.0.0)
      react: 19.0.0
      react-dom: 19.0.0(react@19.0.0)
    optionalDependencies:
      '@types/react': 19.0.8
      '@types/react-dom': 19.0.3(@types/react@19.0.8)

  '@radix-ui/react-id@1.1.0(@types/react@19.0.8)(react@19.0.0)':
    dependencies:
      '@radix-ui/react-use-layout-effect': 1.1.0(@types/react@19.0.8)(react@19.0.0)
      react: 19.0.0
    optionalDependencies:
      '@types/react': 19.0.8

  '@radix-ui/react-label@2.1.1(@types/react-dom@19.0.3(@types/react@19.0.8))(@types/react@19.0.8)(react-dom@19.0.0(react@19.0.0))(react@19.0.0)':
    dependencies:
      '@radix-ui/react-primitive': 2.0.1(@types/react-dom@19.0.3(@types/react@19.0.8))(@types/react@19.0.8)(react-dom@19.0.0(react@19.0.0))(react@19.0.0)
      react: 19.0.0
      react-dom: 19.0.0(react@19.0.0)
    optionalDependencies:
      '@types/react': 19.0.8
      '@types/react-dom': 19.0.3(@types/react@19.0.8)

  '@radix-ui/react-menu@2.1.5(@types/react-dom@19.0.3(@types/react@19.0.8))(@types/react@19.0.8)(react-dom@19.0.0(react@19.0.0))(react@19.0.0)':
    dependencies:
      '@radix-ui/primitive': 1.1.1
      '@radix-ui/react-collection': 1.1.1(@types/react-dom@19.0.3(@types/react@19.0.8))(@types/react@19.0.8)(react-dom@19.0.0(react@19.0.0))(react@19.0.0)
      '@radix-ui/react-compose-refs': 1.1.1(@types/react@19.0.8)(react@19.0.0)
      '@radix-ui/react-context': 1.1.1(@types/react@19.0.8)(react@19.0.0)
      '@radix-ui/react-direction': 1.1.0(@types/react@19.0.8)(react@19.0.0)
      '@radix-ui/react-dismissable-layer': 1.1.4(@types/react-dom@19.0.3(@types/react@19.0.8))(@types/react@19.0.8)(react-dom@19.0.0(react@19.0.0))(react@19.0.0)
      '@radix-ui/react-focus-guards': 1.1.1(@types/react@19.0.8)(react@19.0.0)
      '@radix-ui/react-focus-scope': 1.1.1(@types/react-dom@19.0.3(@types/react@19.0.8))(@types/react@19.0.8)(react-dom@19.0.0(react@19.0.0))(react@19.0.0)
      '@radix-ui/react-id': 1.1.0(@types/react@19.0.8)(react@19.0.0)
      '@radix-ui/react-popper': 1.2.1(@types/react-dom@19.0.3(@types/react@19.0.8))(@types/react@19.0.8)(react-dom@19.0.0(react@19.0.0))(react@19.0.0)
      '@radix-ui/react-portal': 1.1.3(@types/react-dom@19.0.3(@types/react@19.0.8))(@types/react@19.0.8)(react-dom@19.0.0(react@19.0.0))(react@19.0.0)
      '@radix-ui/react-presence': 1.1.2(@types/react-dom@19.0.3(@types/react@19.0.8))(@types/react@19.0.8)(react-dom@19.0.0(react@19.0.0))(react@19.0.0)
      '@radix-ui/react-primitive': 2.0.1(@types/react-dom@19.0.3(@types/react@19.0.8))(@types/react@19.0.8)(react-dom@19.0.0(react@19.0.0))(react@19.0.0)
      '@radix-ui/react-roving-focus': 1.1.1(@types/react-dom@19.0.3(@types/react@19.0.8))(@types/react@19.0.8)(react-dom@19.0.0(react@19.0.0))(react@19.0.0)
      '@radix-ui/react-slot': 1.1.1(@types/react@19.0.8)(react@19.0.0)
      '@radix-ui/react-use-callback-ref': 1.1.0(@types/react@19.0.8)(react@19.0.0)
      aria-hidden: 1.2.4
      react: 19.0.0
      react-dom: 19.0.0(react@19.0.0)
      react-remove-scroll: 2.6.3(@types/react@19.0.8)(react@19.0.0)
    optionalDependencies:
      '@types/react': 19.0.8
      '@types/react-dom': 19.0.3(@types/react@19.0.8)

  '@radix-ui/react-popover@1.1.5(@types/react-dom@19.0.3(@types/react@19.0.8))(@types/react@19.0.8)(react-dom@19.0.0(react@19.0.0))(react@19.0.0)':
    dependencies:
      '@radix-ui/primitive': 1.1.1
      '@radix-ui/react-compose-refs': 1.1.1(@types/react@19.0.8)(react@19.0.0)
      '@radix-ui/react-context': 1.1.1(@types/react@19.0.8)(react@19.0.0)
      '@radix-ui/react-dismissable-layer': 1.1.4(@types/react-dom@19.0.3(@types/react@19.0.8))(@types/react@19.0.8)(react-dom@19.0.0(react@19.0.0))(react@19.0.0)
      '@radix-ui/react-focus-guards': 1.1.1(@types/react@19.0.8)(react@19.0.0)
      '@radix-ui/react-focus-scope': 1.1.1(@types/react-dom@19.0.3(@types/react@19.0.8))(@types/react@19.0.8)(react-dom@19.0.0(react@19.0.0))(react@19.0.0)
      '@radix-ui/react-id': 1.1.0(@types/react@19.0.8)(react@19.0.0)
      '@radix-ui/react-popper': 1.2.1(@types/react-dom@19.0.3(@types/react@19.0.8))(@types/react@19.0.8)(react-dom@19.0.0(react@19.0.0))(react@19.0.0)
      '@radix-ui/react-portal': 1.1.3(@types/react-dom@19.0.3(@types/react@19.0.8))(@types/react@19.0.8)(react-dom@19.0.0(react@19.0.0))(react@19.0.0)
      '@radix-ui/react-presence': 1.1.2(@types/react-dom@19.0.3(@types/react@19.0.8))(@types/react@19.0.8)(react-dom@19.0.0(react@19.0.0))(react@19.0.0)
      '@radix-ui/react-primitive': 2.0.1(@types/react-dom@19.0.3(@types/react@19.0.8))(@types/react@19.0.8)(react-dom@19.0.0(react@19.0.0))(react@19.0.0)
      '@radix-ui/react-slot': 1.1.1(@types/react@19.0.8)(react@19.0.0)
      '@radix-ui/react-use-controllable-state': 1.1.0(@types/react@19.0.8)(react@19.0.0)
      aria-hidden: 1.2.4
      react: 19.0.0
      react-dom: 19.0.0(react@19.0.0)
      react-remove-scroll: 2.6.3(@types/react@19.0.8)(react@19.0.0)
    optionalDependencies:
      '@types/react': 19.0.8
      '@types/react-dom': 19.0.3(@types/react@19.0.8)

  '@radix-ui/react-popper@1.2.1(@types/react-dom@19.0.3(@types/react@19.0.8))(@types/react@19.0.8)(react-dom@19.0.0(react@19.0.0))(react@19.0.0)':
    dependencies:
      '@floating-ui/react-dom': 2.1.2(react-dom@19.0.0(react@19.0.0))(react@19.0.0)
      '@radix-ui/react-arrow': 1.1.1(@types/react-dom@19.0.3(@types/react@19.0.8))(@types/react@19.0.8)(react-dom@19.0.0(react@19.0.0))(react@19.0.0)
      '@radix-ui/react-compose-refs': 1.1.1(@types/react@19.0.8)(react@19.0.0)
      '@radix-ui/react-context': 1.1.1(@types/react@19.0.8)(react@19.0.0)
      '@radix-ui/react-primitive': 2.0.1(@types/react-dom@19.0.3(@types/react@19.0.8))(@types/react@19.0.8)(react-dom@19.0.0(react@19.0.0))(react@19.0.0)
      '@radix-ui/react-use-callback-ref': 1.1.0(@types/react@19.0.8)(react@19.0.0)
      '@radix-ui/react-use-layout-effect': 1.1.0(@types/react@19.0.8)(react@19.0.0)
      '@radix-ui/react-use-rect': 1.1.0(@types/react@19.0.8)(react@19.0.0)
      '@radix-ui/react-use-size': 1.1.0(@types/react@19.0.8)(react@19.0.0)
      '@radix-ui/rect': 1.1.0
      react: 19.0.0
      react-dom: 19.0.0(react@19.0.0)
    optionalDependencies:
      '@types/react': 19.0.8
      '@types/react-dom': 19.0.3(@types/react@19.0.8)

  '@radix-ui/react-portal@1.1.3(@types/react-dom@19.0.3(@types/react@19.0.8))(@types/react@19.0.8)(react-dom@19.0.0(react@19.0.0))(react@19.0.0)':
    dependencies:
      '@radix-ui/react-primitive': 2.0.1(@types/react-dom@19.0.3(@types/react@19.0.8))(@types/react@19.0.8)(react-dom@19.0.0(react@19.0.0))(react@19.0.0)
      '@radix-ui/react-use-layout-effect': 1.1.0(@types/react@19.0.8)(react@19.0.0)
      react: 19.0.0
      react-dom: 19.0.0(react@19.0.0)
    optionalDependencies:
      '@types/react': 19.0.8
      '@types/react-dom': 19.0.3(@types/react@19.0.8)

  '@radix-ui/react-presence@1.1.2(@types/react-dom@19.0.3(@types/react@19.0.8))(@types/react@19.0.8)(react-dom@19.0.0(react@19.0.0))(react@19.0.0)':
    dependencies:
      '@radix-ui/react-compose-refs': 1.1.1(@types/react@19.0.8)(react@19.0.0)
      '@radix-ui/react-use-layout-effect': 1.1.0(@types/react@19.0.8)(react@19.0.0)
      react: 19.0.0
      react-dom: 19.0.0(react@19.0.0)
    optionalDependencies:
      '@types/react': 19.0.8
      '@types/react-dom': 19.0.3(@types/react@19.0.8)

  '@radix-ui/react-primitive@2.0.1(@types/react-dom@19.0.3(@types/react@19.0.8))(@types/react@19.0.8)(react-dom@19.0.0(react@19.0.0))(react@19.0.0)':
    dependencies:
      '@radix-ui/react-slot': 1.1.1(@types/react@19.0.8)(react@19.0.0)
      react: 19.0.0
      react-dom: 19.0.0(react@19.0.0)
    optionalDependencies:
      '@types/react': 19.0.8
      '@types/react-dom': 19.0.3(@types/react@19.0.8)

  '@radix-ui/react-roving-focus@1.1.1(@types/react-dom@19.0.3(@types/react@19.0.8))(@types/react@19.0.8)(react-dom@19.0.0(react@19.0.0))(react@19.0.0)':
    dependencies:
      '@radix-ui/primitive': 1.1.1
      '@radix-ui/react-collection': 1.1.1(@types/react-dom@19.0.3(@types/react@19.0.8))(@types/react@19.0.8)(react-dom@19.0.0(react@19.0.0))(react@19.0.0)
      '@radix-ui/react-compose-refs': 1.1.1(@types/react@19.0.8)(react@19.0.0)
      '@radix-ui/react-context': 1.1.1(@types/react@19.0.8)(react@19.0.0)
      '@radix-ui/react-direction': 1.1.0(@types/react@19.0.8)(react@19.0.0)
      '@radix-ui/react-id': 1.1.0(@types/react@19.0.8)(react@19.0.0)
      '@radix-ui/react-primitive': 2.0.1(@types/react-dom@19.0.3(@types/react@19.0.8))(@types/react@19.0.8)(react-dom@19.0.0(react@19.0.0))(react@19.0.0)
      '@radix-ui/react-use-callback-ref': 1.1.0(@types/react@19.0.8)(react@19.0.0)
      '@radix-ui/react-use-controllable-state': 1.1.0(@types/react@19.0.8)(react@19.0.0)
      react: 19.0.0
      react-dom: 19.0.0(react@19.0.0)
    optionalDependencies:
      '@types/react': 19.0.8
      '@types/react-dom': 19.0.3(@types/react@19.0.8)

  '@radix-ui/react-select@2.1.5(@types/react-dom@19.0.3(@types/react@19.0.8))(@types/react@19.0.8)(react-dom@19.0.0(react@19.0.0))(react@19.0.0)':
    dependencies:
      '@radix-ui/number': 1.1.0
      '@radix-ui/primitive': 1.1.1
      '@radix-ui/react-collection': 1.1.1(@types/react-dom@19.0.3(@types/react@19.0.8))(@types/react@19.0.8)(react-dom@19.0.0(react@19.0.0))(react@19.0.0)
      '@radix-ui/react-compose-refs': 1.1.1(@types/react@19.0.8)(react@19.0.0)
      '@radix-ui/react-context': 1.1.1(@types/react@19.0.8)(react@19.0.0)
      '@radix-ui/react-direction': 1.1.0(@types/react@19.0.8)(react@19.0.0)
      '@radix-ui/react-dismissable-layer': 1.1.4(@types/react-dom@19.0.3(@types/react@19.0.8))(@types/react@19.0.8)(react-dom@19.0.0(react@19.0.0))(react@19.0.0)
      '@radix-ui/react-focus-guards': 1.1.1(@types/react@19.0.8)(react@19.0.0)
      '@radix-ui/react-focus-scope': 1.1.1(@types/react-dom@19.0.3(@types/react@19.0.8))(@types/react@19.0.8)(react-dom@19.0.0(react@19.0.0))(react@19.0.0)
      '@radix-ui/react-id': 1.1.0(@types/react@19.0.8)(react@19.0.0)
      '@radix-ui/react-popper': 1.2.1(@types/react-dom@19.0.3(@types/react@19.0.8))(@types/react@19.0.8)(react-dom@19.0.0(react@19.0.0))(react@19.0.0)
      '@radix-ui/react-portal': 1.1.3(@types/react-dom@19.0.3(@types/react@19.0.8))(@types/react@19.0.8)(react-dom@19.0.0(react@19.0.0))(react@19.0.0)
      '@radix-ui/react-primitive': 2.0.1(@types/react-dom@19.0.3(@types/react@19.0.8))(@types/react@19.0.8)(react-dom@19.0.0(react@19.0.0))(react@19.0.0)
      '@radix-ui/react-slot': 1.1.1(@types/react@19.0.8)(react@19.0.0)
      '@radix-ui/react-use-callback-ref': 1.1.0(@types/react@19.0.8)(react@19.0.0)
      '@radix-ui/react-use-controllable-state': 1.1.0(@types/react@19.0.8)(react@19.0.0)
      '@radix-ui/react-use-layout-effect': 1.1.0(@types/react@19.0.8)(react@19.0.0)
      '@radix-ui/react-use-previous': 1.1.0(@types/react@19.0.8)(react@19.0.0)
      '@radix-ui/react-visually-hidden': 1.1.1(@types/react-dom@19.0.3(@types/react@19.0.8))(@types/react@19.0.8)(react-dom@19.0.0(react@19.0.0))(react@19.0.0)
      aria-hidden: 1.2.4
      react: 19.0.0
      react-dom: 19.0.0(react@19.0.0)
      react-remove-scroll: 2.6.3(@types/react@19.0.8)(react@19.0.0)
    optionalDependencies:
      '@types/react': 19.0.8
      '@types/react-dom': 19.0.3(@types/react@19.0.8)

  '@radix-ui/react-separator@1.1.1(@types/react-dom@19.0.3(@types/react@19.0.8))(@types/react@19.0.8)(react-dom@19.0.0(react@19.0.0))(react@19.0.0)':
    dependencies:
      '@radix-ui/react-primitive': 2.0.1(@types/react-dom@19.0.3(@types/react@19.0.8))(@types/react@19.0.8)(react-dom@19.0.0(react@19.0.0))(react@19.0.0)
      react: 19.0.0
      react-dom: 19.0.0(react@19.0.0)
    optionalDependencies:
      '@types/react': 19.0.8
      '@types/react-dom': 19.0.3(@types/react@19.0.8)

  '@radix-ui/react-slot@1.1.1(@types/react@19.0.8)(react@19.0.0)':
    dependencies:
      '@radix-ui/react-compose-refs': 1.1.1(@types/react@19.0.8)(react@19.0.0)
      react: 19.0.0
    optionalDependencies:
      '@types/react': 19.0.8

  '@radix-ui/react-toggle-group@1.1.1(@types/react-dom@19.0.3(@types/react@19.0.8))(@types/react@19.0.8)(react-dom@19.0.0(react@19.0.0))(react@19.0.0)':
    dependencies:
      '@radix-ui/primitive': 1.1.1
      '@radix-ui/react-context': 1.1.1(@types/react@19.0.8)(react@19.0.0)
      '@radix-ui/react-direction': 1.1.0(@types/react@19.0.8)(react@19.0.0)
      '@radix-ui/react-primitive': 2.0.1(@types/react-dom@19.0.3(@types/react@19.0.8))(@types/react@19.0.8)(react-dom@19.0.0(react@19.0.0))(react@19.0.0)
      '@radix-ui/react-roving-focus': 1.1.1(@types/react-dom@19.0.3(@types/react@19.0.8))(@types/react@19.0.8)(react-dom@19.0.0(react@19.0.0))(react@19.0.0)
      '@radix-ui/react-toggle': 1.1.1(@types/react-dom@19.0.3(@types/react@19.0.8))(@types/react@19.0.8)(react-dom@19.0.0(react@19.0.0))(react@19.0.0)
      '@radix-ui/react-use-controllable-state': 1.1.0(@types/react@19.0.8)(react@19.0.0)
      react: 19.0.0
      react-dom: 19.0.0(react@19.0.0)
    optionalDependencies:
      '@types/react': 19.0.8
      '@types/react-dom': 19.0.3(@types/react@19.0.8)

  '@radix-ui/react-toggle@1.1.1(@types/react-dom@19.0.3(@types/react@19.0.8))(@types/react@19.0.8)(react-dom@19.0.0(react@19.0.0))(react@19.0.0)':
    dependencies:
      '@radix-ui/primitive': 1.1.1
      '@radix-ui/react-primitive': 2.0.1(@types/react-dom@19.0.3(@types/react@19.0.8))(@types/react@19.0.8)(react-dom@19.0.0(react@19.0.0))(react@19.0.0)
      '@radix-ui/react-use-controllable-state': 1.1.0(@types/react@19.0.8)(react@19.0.0)
      react: 19.0.0
      react-dom: 19.0.0(react@19.0.0)
    optionalDependencies:
      '@types/react': 19.0.8
      '@types/react-dom': 19.0.3(@types/react@19.0.8)

  '@radix-ui/react-tooltip@1.1.7(@types/react-dom@19.0.3(@types/react@19.0.8))(@types/react@19.0.8)(react-dom@19.0.0(react@19.0.0))(react@19.0.0)':
    dependencies:
      '@radix-ui/primitive': 1.1.1
      '@radix-ui/react-compose-refs': 1.1.1(@types/react@19.0.8)(react@19.0.0)
      '@radix-ui/react-context': 1.1.1(@types/react@19.0.8)(react@19.0.0)
      '@radix-ui/react-dismissable-layer': 1.1.4(@types/react-dom@19.0.3(@types/react@19.0.8))(@types/react@19.0.8)(react-dom@19.0.0(react@19.0.0))(react@19.0.0)
      '@radix-ui/react-id': 1.1.0(@types/react@19.0.8)(react@19.0.0)
      '@radix-ui/react-popper': 1.2.1(@types/react-dom@19.0.3(@types/react@19.0.8))(@types/react@19.0.8)(react-dom@19.0.0(react@19.0.0))(react@19.0.0)
      '@radix-ui/react-portal': 1.1.3(@types/react-dom@19.0.3(@types/react@19.0.8))(@types/react@19.0.8)(react-dom@19.0.0(react@19.0.0))(react@19.0.0)
      '@radix-ui/react-presence': 1.1.2(@types/react-dom@19.0.3(@types/react@19.0.8))(@types/react@19.0.8)(react-dom@19.0.0(react@19.0.0))(react@19.0.0)
      '@radix-ui/react-primitive': 2.0.1(@types/react-dom@19.0.3(@types/react@19.0.8))(@types/react@19.0.8)(react-dom@19.0.0(react@19.0.0))(react@19.0.0)
      '@radix-ui/react-slot': 1.1.1(@types/react@19.0.8)(react@19.0.0)
      '@radix-ui/react-use-controllable-state': 1.1.0(@types/react@19.0.8)(react@19.0.0)
      '@radix-ui/react-visually-hidden': 1.1.1(@types/react-dom@19.0.3(@types/react@19.0.8))(@types/react@19.0.8)(react-dom@19.0.0(react@19.0.0))(react@19.0.0)
      react: 19.0.0
      react-dom: 19.0.0(react@19.0.0)
    optionalDependencies:
      '@types/react': 19.0.8
      '@types/react-dom': 19.0.3(@types/react@19.0.8)

  '@radix-ui/react-use-callback-ref@1.1.0(@types/react@19.0.8)(react@19.0.0)':
    dependencies:
      react: 19.0.0
    optionalDependencies:
      '@types/react': 19.0.8

  '@radix-ui/react-use-controllable-state@1.1.0(@types/react@19.0.8)(react@19.0.0)':
    dependencies:
      '@radix-ui/react-use-callback-ref': 1.1.0(@types/react@19.0.8)(react@19.0.0)
      react: 19.0.0
    optionalDependencies:
      '@types/react': 19.0.8

  '@radix-ui/react-use-escape-keydown@1.1.0(@types/react@19.0.8)(react@19.0.0)':
    dependencies:
      '@radix-ui/react-use-callback-ref': 1.1.0(@types/react@19.0.8)(react@19.0.0)
      react: 19.0.0
    optionalDependencies:
      '@types/react': 19.0.8

  '@radix-ui/react-use-layout-effect@1.1.0(@types/react@19.0.8)(react@19.0.0)':
    dependencies:
      react: 19.0.0
    optionalDependencies:
      '@types/react': 19.0.8

  '@radix-ui/react-use-previous@1.1.0(@types/react@19.0.8)(react@19.0.0)':
    dependencies:
      react: 19.0.0
    optionalDependencies:
      '@types/react': 19.0.8

  '@radix-ui/react-use-rect@1.1.0(@types/react@19.0.8)(react@19.0.0)':
    dependencies:
      '@radix-ui/rect': 1.1.0
      react: 19.0.0
    optionalDependencies:
      '@types/react': 19.0.8

  '@radix-ui/react-use-size@1.1.0(@types/react@19.0.8)(react@19.0.0)':
    dependencies:
      '@radix-ui/react-use-layout-effect': 1.1.0(@types/react@19.0.8)(react@19.0.0)
      react: 19.0.0
    optionalDependencies:
      '@types/react': 19.0.8

  '@radix-ui/react-visually-hidden@1.1.1(@types/react-dom@19.0.3(@types/react@19.0.8))(@types/react@19.0.8)(react-dom@19.0.0(react@19.0.0))(react@19.0.0)':
    dependencies:
      '@radix-ui/react-primitive': 2.0.1(@types/react-dom@19.0.3(@types/react@19.0.8))(@types/react@19.0.8)(react-dom@19.0.0(react@19.0.0))(react@19.0.0)
      react: 19.0.0
      react-dom: 19.0.0(react@19.0.0)
    optionalDependencies:
      '@types/react': 19.0.8
      '@types/react-dom': 19.0.3(@types/react@19.0.8)

  '@radix-ui/rect@1.1.0': {}

  '@remix-run/react@2.13.1(react-dom@19.0.0(react@19.0.0))(react@19.0.0)(typescript@5.7.3)':
    dependencies:
      '@remix-run/router': 1.20.0
      '@remix-run/server-runtime': 2.13.1(typescript@5.7.3)
      react: 19.0.0
      react-dom: 19.0.0(react@19.0.0)
      react-router: 6.27.0(react@19.0.0)
      react-router-dom: 6.27.0(react-dom@19.0.0(react@19.0.0))(react@19.0.0)
      turbo-stream: 2.4.0
    optionalDependencies:
      typescript: 5.7.3
    optional: true

  '@remix-run/router@1.20.0':
    optional: true

  '@remix-run/server-runtime@2.13.1(typescript@5.7.3)':
    dependencies:
      '@remix-run/router': 1.20.0
      '@types/cookie': 0.6.0
      '@web3-storage/multipart-parser': 1.0.0
      cookie: 0.6.0
      set-cookie-parser: 2.7.1
      source-map: 0.7.4
      turbo-stream: 2.4.0
    optionalDependencies:
      typescript: 5.7.3
    optional: true

  '@swc/counter@0.1.3': {}

  '@swc/helpers@0.5.15':
    dependencies:
      tslib: 2.8.1

  '@t3-oss/env-core@0.12.0(typescript@5.7.3)(zod@3.24.1)':
    optionalDependencies:
      typescript: 5.7.3
      zod: 3.24.1

  '@t3-oss/env-nextjs@0.12.0(typescript@5.7.3)(zod@3.24.1)':
    dependencies:
      '@t3-oss/env-core': 0.12.0(typescript@5.7.3)(zod@3.24.1)
    optionalDependencies:
      typescript: 5.7.3
      zod: 3.24.1

  '@tanstack/react-table@8.20.6(react-dom@19.0.0(react@19.0.0))(react@19.0.0)':
    dependencies:
      '@tanstack/table-core': 8.20.5
      react: 19.0.0
      react-dom: 19.0.0(react@19.0.0)

  '@tanstack/table-core@8.20.5': {}

  '@total-typescript/ts-reset@0.6.1': {}

  '@types/cookie@0.6.0':
    optional: true

  '@types/node@22.12.0':
    dependencies:
      undici-types: 6.20.0

  '@types/react-dom@19.0.3(@types/react@19.0.8)':
    dependencies:
      '@types/react': 19.0.8

  '@types/react@19.0.8':
    dependencies:
      csstype: 3.1.3

  '@web3-storage/multipart-parser@1.0.0':
    optional: true

  ansi-regex@5.0.1: {}

  ansi-regex@6.1.0: {}

  ansi-styles@4.3.0:
    dependencies:
      color-convert: 2.0.1

  ansi-styles@6.2.1: {}

  any-promise@1.3.0: {}

  anymatch@3.1.3:
    dependencies:
      normalize-path: 3.0.0
      picomatch: 2.3.1

  arg@5.0.2: {}

  aria-hidden@1.2.4:
    dependencies:
      tslib: 2.8.1

  autoprefixer@10.4.20(postcss@8.5.1):
    dependencies:
      browserslist: 4.24.4
      caniuse-lite: 1.0.30001696
      fraction.js: 4.3.7
      normalize-range: 0.1.2
      picocolors: 1.1.1
      postcss: 8.5.1
      postcss-value-parser: 4.2.0

  balanced-match@1.0.2: {}

  binary-extensions@2.3.0: {}

  brace-expansion@2.0.1:
    dependencies:
      balanced-match: 1.0.2

  braces@3.0.3:
    dependencies:
      fill-range: 7.1.1

  browserslist@4.24.4:
    dependencies:
      caniuse-lite: 1.0.30001696
      electron-to-chromium: 1.5.90
      node-releases: 2.0.19
      update-browserslist-db: 1.1.2(browserslist@4.24.4)

  buffer-from@1.1.2: {}

  busboy@1.6.0:
    dependencies:
      streamsearch: 1.1.0

  camelcase-css@2.0.1: {}

  caniuse-lite@1.0.30001696: {}

  chokidar@3.6.0:
    dependencies:
      anymatch: 3.1.3
      braces: 3.0.3
      glob-parent: 5.1.2
      is-binary-path: 2.1.0
      is-glob: 4.0.3
      normalize-path: 3.0.0
      readdirp: 3.6.0
    optionalDependencies:
      fsevents: 2.3.3

  class-variance-authority@0.7.1:
    dependencies:
      clsx: 2.1.1

  client-only@0.0.1: {}

  clsx@2.1.1: {}

  cmdk@1.0.4(@types/react-dom@19.0.3(@types/react@19.0.8))(@types/react@19.0.8)(react-dom@19.0.0(react@19.0.0))(react@19.0.0):
    dependencies:
      '@radix-ui/react-dialog': 1.1.5(@types/react-dom@19.0.3(@types/react@19.0.8))(@types/react@19.0.8)(react-dom@19.0.0(react@19.0.0))(react@19.0.0)
      '@radix-ui/react-id': 1.1.0(@types/react@19.0.8)(react@19.0.0)
      '@radix-ui/react-primitive': 2.0.1(@types/react-dom@19.0.3(@types/react@19.0.8))(@types/react@19.0.8)(react-dom@19.0.0(react@19.0.0))(react@19.0.0)
      react: 19.0.0
      react-dom: 19.0.0(react@19.0.0)
      use-sync-external-store: 1.4.0(react@19.0.0)
    transitivePeerDependencies:
      - '@types/react'
      - '@types/react-dom'

  color-convert@2.0.1:
    dependencies:
      color-name: 1.1.4

  color-name@1.1.4: {}

  color-string@1.9.1:
    dependencies:
      color-name: 1.1.4
      simple-swizzle: 0.2.2
    optional: true

  color@4.2.3:
    dependencies:
      color-convert: 2.0.1
      color-string: 1.9.1
    optional: true

  commander@4.1.1: {}

  cookie@0.6.0:
    optional: true

  cross-spawn@7.0.6:
    dependencies:
      path-key: 3.1.1
      shebang-command: 2.0.0
      which: 2.0.2

  cssesc@3.0.0: {}

  csstype@3.1.3: {}

  date-fns@4.1.0: {}

  debug@4.4.0:
    dependencies:
      ms: 2.1.3

  detect-libc@2.0.3:
    optional: true

  detect-node-es@1.1.0: {}

  didyoumean@1.2.2: {}

  dlv@1.1.3: {}

  dotenv-cli@8.0.0:
    dependencies:
      cross-spawn: 7.0.6
      dotenv: 16.4.7
      dotenv-expand: 10.0.0
      minimist: 1.2.8

  dotenv-expand@10.0.0: {}

  dotenv@16.4.7: {}

  drizzle-kit@0.30.4:
    dependencies:
      '@drizzle-team/brocli': 0.10.2
      '@esbuild-kit/esm-loader': 2.6.5
      esbuild: 0.19.12
      esbuild-register: 3.6.0(esbuild@0.19.12)
    transitivePeerDependencies:
      - supports-color

  drizzle-orm@0.39.1(@libsql/client-wasm@0.14.0)(@types/react@19.0.8)(pg@8.13.1)(postgres@3.4.5)(react@19.0.0):
    optionalDependencies:
      '@libsql/client-wasm': 0.14.0
      '@types/react': 19.0.8
      pg: 8.13.1
      postgres: 3.4.5
      react: 19.0.0

  eastasianwidth@0.2.0: {}

  electron-to-chromium@1.5.90: {}

  emoji-regex@8.0.0: {}

  emoji-regex@9.2.2: {}

  esbuild-register@3.6.0(esbuild@0.19.12):
    dependencies:
      debug: 4.4.0
      esbuild: 0.19.12
    transitivePeerDependencies:
      - supports-color

  esbuild@0.18.20:
    optionalDependencies:
      '@esbuild/android-arm': 0.18.20
      '@esbuild/android-arm64': 0.18.20
      '@esbuild/android-x64': 0.18.20
      '@esbuild/darwin-arm64': 0.18.20
      '@esbuild/darwin-x64': 0.18.20
      '@esbuild/freebsd-arm64': 0.18.20
      '@esbuild/freebsd-x64': 0.18.20
      '@esbuild/linux-arm': 0.18.20
      '@esbuild/linux-arm64': 0.18.20
      '@esbuild/linux-ia32': 0.18.20
      '@esbuild/linux-loong64': 0.18.20
      '@esbuild/linux-mips64el': 0.18.20
      '@esbuild/linux-ppc64': 0.18.20
      '@esbuild/linux-riscv64': 0.18.20
      '@esbuild/linux-s390x': 0.18.20
      '@esbuild/linux-x64': 0.18.20
      '@esbuild/netbsd-x64': 0.18.20
      '@esbuild/openbsd-x64': 0.18.20
      '@esbuild/sunos-x64': 0.18.20
      '@esbuild/win32-arm64': 0.18.20
      '@esbuild/win32-ia32': 0.18.20
      '@esbuild/win32-x64': 0.18.20

  esbuild@0.19.12:
    optionalDependencies:
      '@esbuild/aix-ppc64': 0.19.12
      '@esbuild/android-arm': 0.19.12
      '@esbuild/android-arm64': 0.19.12
      '@esbuild/android-x64': 0.19.12
      '@esbuild/darwin-arm64': 0.19.12
      '@esbuild/darwin-x64': 0.19.12
      '@esbuild/freebsd-arm64': 0.19.12
      '@esbuild/freebsd-x64': 0.19.12
      '@esbuild/linux-arm': 0.19.12
      '@esbuild/linux-arm64': 0.19.12
      '@esbuild/linux-ia32': 0.19.12
      '@esbuild/linux-loong64': 0.19.12
      '@esbuild/linux-mips64el': 0.19.12
      '@esbuild/linux-ppc64': 0.19.12
      '@esbuild/linux-riscv64': 0.19.12
      '@esbuild/linux-s390x': 0.19.12
      '@esbuild/linux-x64': 0.19.12
      '@esbuild/netbsd-x64': 0.19.12
      '@esbuild/openbsd-x64': 0.19.12
      '@esbuild/sunos-x64': 0.19.12
      '@esbuild/win32-arm64': 0.19.12
      '@esbuild/win32-ia32': 0.19.12
      '@esbuild/win32-x64': 0.19.12

  esbuild@0.23.1:
    optionalDependencies:
      '@esbuild/aix-ppc64': 0.23.1
      '@esbuild/android-arm': 0.23.1
      '@esbuild/android-arm64': 0.23.1
      '@esbuild/android-x64': 0.23.1
      '@esbuild/darwin-arm64': 0.23.1
      '@esbuild/darwin-x64': 0.23.1
      '@esbuild/freebsd-arm64': 0.23.1
      '@esbuild/freebsd-x64': 0.23.1
      '@esbuild/linux-arm': 0.23.1
      '@esbuild/linux-arm64': 0.23.1
      '@esbuild/linux-ia32': 0.23.1
      '@esbuild/linux-loong64': 0.23.1
      '@esbuild/linux-mips64el': 0.23.1
      '@esbuild/linux-ppc64': 0.23.1
      '@esbuild/linux-riscv64': 0.23.1
      '@esbuild/linux-s390x': 0.23.1
      '@esbuild/linux-x64': 0.23.1
      '@esbuild/netbsd-x64': 0.23.1
      '@esbuild/openbsd-arm64': 0.23.1
      '@esbuild/openbsd-x64': 0.23.1
      '@esbuild/sunos-x64': 0.23.1
      '@esbuild/win32-arm64': 0.23.1
      '@esbuild/win32-ia32': 0.23.1
      '@esbuild/win32-x64': 0.23.1

  escalade@3.2.0: {}

  export-to-csv@1.4.0: {}

  fast-glob@3.3.3:
    dependencies:
      '@nodelib/fs.stat': 2.0.5
      '@nodelib/fs.walk': 1.2.8
      glob-parent: 5.1.2
      merge2: 1.4.1
      micromatch: 4.0.8

  fastq@1.19.0:
    dependencies:
      reusify: 1.0.4

  fill-range@7.1.1:
    dependencies:
      to-regex-range: 5.0.1

  foreground-child@3.3.0:
    dependencies:
      cross-spawn: 7.0.6
      signal-exit: 4.1.0

  fraction.js@4.3.7: {}

  fsevents@2.3.3:
    optional: true

  function-bind@1.1.2: {}

  geist@1.3.1(next@15.1.6(react-dom@19.0.0(react@19.0.0))(react@19.0.0)):
    dependencies:
      next: 15.1.6(react-dom@19.0.0(react@19.0.0))(react@19.0.0)

  get-nonce@1.0.1: {}

  get-tsconfig@4.10.0:
    dependencies:
      resolve-pkg-maps: 1.0.0

  glob-parent@5.1.2:
    dependencies:
      is-glob: 4.0.3

  glob-parent@6.0.2:
    dependencies:
      is-glob: 4.0.3

  glob@10.4.5:
    dependencies:
      foreground-child: 3.3.0
      jackspeak: 3.4.3
      minimatch: 9.0.5
      minipass: 7.1.2
      package-json-from-dist: 1.0.1
      path-scurry: 1.11.1

  glob@11.0.1:
    dependencies:
      foreground-child: 3.3.0
      jackspeak: 4.0.2
      minimatch: 10.0.1
      minipass: 7.1.2
      package-json-from-dist: 1.0.1
      path-scurry: 2.0.0

  globals@11.12.0: {}

  hasown@2.0.2:
    dependencies:
      function-bind: 1.1.2

  is-arrayish@0.3.2:
    optional: true

  is-binary-path@2.1.0:
    dependencies:
      binary-extensions: 2.3.0

  is-core-module@2.16.1:
    dependencies:
      hasown: 2.0.2

  is-extglob@2.1.1: {}

  is-fullwidth-code-point@3.0.0: {}

  is-glob@4.0.3:
    dependencies:
      is-extglob: 2.1.1

  is-number@7.0.0: {}

  isexe@2.0.0: {}

  jackspeak@3.4.3:
    dependencies:
      '@isaacs/cliui': 8.0.2
    optionalDependencies:
      '@pkgjs/parseargs': 0.11.0

  jackspeak@4.0.2:
    dependencies:
      '@isaacs/cliui': 8.0.2

  jiti@1.21.7: {}

  js-base64@3.7.7:
    optional: true

  js-tokens@4.0.0: {}

  jsesc@3.1.0: {}

  lilconfig@3.1.3: {}

  lines-and-columns@1.2.4: {}

  lru-cache@10.4.3: {}

  lru-cache@11.0.2: {}

  lucide-react@0.474.0(react@19.0.0):
    dependencies:
      react: 19.0.0

  merge2@1.4.1: {}

  micromatch@4.0.8:
    dependencies:
      braces: 3.0.3
      picomatch: 2.3.1

  minimatch@10.0.1:
    dependencies:
      brace-expansion: 2.0.1

  minimatch@9.0.5:
    dependencies:
      brace-expansion: 2.0.1

  minimist@1.2.8: {}

  minipass@7.1.2: {}

  mitt@3.0.1: {}

  ms@2.1.3: {}

  mz@2.7.0:
    dependencies:
      any-promise: 1.3.0
      object-assign: 4.1.1
      thenify-all: 1.6.0

  nanoid@3.3.8: {}

  nanoid@5.0.9: {}

  next-themes@0.4.4(react-dom@19.0.0(react@19.0.0))(react@19.0.0):
    dependencies:
      react: 19.0.0
      react-dom: 19.0.0(react@19.0.0)

  next@15.1.6(react-dom@19.0.0(react@19.0.0))(react@19.0.0):
    dependencies:
      '@next/env': 15.1.6
      '@swc/counter': 0.1.3
      '@swc/helpers': 0.5.15
      busboy: 1.6.0
      caniuse-lite: 1.0.30001696
      postcss: 8.4.31
      react: 19.0.0
      react-dom: 19.0.0(react@19.0.0)
      styled-jsx: 5.1.6(react@19.0.0)
    optionalDependencies:
      '@next/swc-darwin-arm64': 15.1.6
      '@next/swc-darwin-x64': 15.1.6
      '@next/swc-linux-arm64-gnu': 15.1.6
      '@next/swc-linux-arm64-musl': 15.1.6
      '@next/swc-linux-x64-gnu': 15.1.6
      '@next/swc-linux-x64-musl': 15.1.6
      '@next/swc-win32-arm64-msvc': 15.1.6
      '@next/swc-win32-x64-msvc': 15.1.6
      sharp: 0.33.5
    transitivePeerDependencies:
      - '@babel/core'
      - babel-plugin-macros

  node-releases@2.0.19: {}

  normalize-path@3.0.0: {}

  normalize-range@0.1.2: {}

  nuqs@2.3.1(@remix-run/react@2.13.1(react-dom@19.0.0(react@19.0.0))(react@19.0.0)(typescript@5.7.3))(next@15.1.6(react-dom@19.0.0(react@19.0.0))(react@19.0.0))(react-router-dom@6.27.0(react-dom@19.0.0(react@19.0.0))(react@19.0.0))(react-router@6.27.0(react@19.0.0))(react@19.0.0):
    dependencies:
      mitt: 3.0.1
      react: 19.0.0
    optionalDependencies:
      '@remix-run/react': 2.13.1(react-dom@19.0.0(react@19.0.0))(react@19.0.0)(typescript@5.7.3)
      next: 15.1.6(react-dom@19.0.0(react@19.0.0))(react@19.0.0)
      react-router: 6.27.0(react@19.0.0)
      react-router-dom: 6.27.0(react-dom@19.0.0(react@19.0.0))(react@19.0.0)

  object-assign@4.1.1: {}

  object-hash@3.0.0: {}

  package-json-from-dist@1.0.1: {}

  path-key@3.1.1: {}

  path-parse@1.0.7: {}

  path-scurry@1.11.1:
    dependencies:
      lru-cache: 10.4.3
      minipass: 7.1.2

  path-scurry@2.0.0:
    dependencies:
      lru-cache: 11.0.2
      minipass: 7.1.2

  pg-cloudflare@1.1.1:
    optional: true

  pg-connection-string@2.7.0: {}

  pg-int8@1.0.1: {}

  pg-pool@3.7.0(pg@8.13.1):
    dependencies:
      pg: 8.13.1

  pg-protocol@1.7.0: {}

  pg-types@2.2.0:
    dependencies:
      pg-int8: 1.0.1
      postgres-array: 2.0.0
      postgres-bytea: 1.0.0
      postgres-date: 1.0.7
      postgres-interval: 1.2.0

  pg@8.13.1:
    dependencies:
      pg-connection-string: 2.7.0
      pg-pool: 3.7.0(pg@8.13.1)
      pg-protocol: 1.7.0
      pg-types: 2.2.0
      pgpass: 1.0.5
    optionalDependencies:
      pg-cloudflare: 1.1.1

  pgpass@1.0.5:
    dependencies:
      split2: 4.2.0

  picocolors@1.1.1: {}

  picomatch@2.3.1: {}

  pify@2.3.0: {}

  pirates@4.0.6: {}

  postcss-import@15.1.0(postcss@8.5.1):
    dependencies:
      postcss: 8.5.1
      postcss-value-parser: 4.2.0
      read-cache: 1.0.0
      resolve: 1.22.10

  postcss-js@4.0.1(postcss@8.5.1):
    dependencies:
      camelcase-css: 2.0.1
      postcss: 8.5.1

  postcss-load-config@4.0.2(postcss@8.5.1):
    dependencies:
      lilconfig: 3.1.3
      yaml: 2.7.0
    optionalDependencies:
      postcss: 8.5.1

  postcss-nested@6.2.0(postcss@8.5.1):
    dependencies:
      postcss: 8.5.1
      postcss-selector-parser: 6.1.2

  postcss-selector-parser@6.1.2:
    dependencies:
      cssesc: 3.0.0
      util-deprecate: 1.0.2

  postcss-value-parser@4.2.0: {}

  postcss@8.4.31:
    dependencies:
      nanoid: 3.3.8
      picocolors: 1.1.1
      source-map-js: 1.2.1

  postcss@8.5.1:
    dependencies:
      nanoid: 3.3.8
      picocolors: 1.1.1
      source-map-js: 1.2.1

  postgres-array@2.0.0: {}

  postgres-bytea@1.0.0: {}

  postgres-date@1.0.7: {}

  postgres-interval@1.2.0:
    dependencies:
      xtend: 4.0.2

  postgres@3.4.5: {}

  prettier@3.4.2: {}

  queue-microtask@1.2.3: {}

  react-day-picker@8.10.1(date-fns@4.1.0)(react@19.0.0):
    dependencies:
      date-fns: 4.1.0
      react: 19.0.0

  react-dom@19.0.0(react@19.0.0):
    dependencies:
      react: 19.0.0
      scheduler: 0.25.0

  react-hook-form@7.54.2(react@19.0.0):
    dependencies:
      react: 19.0.0

  react-remove-scroll-bar@2.3.8(@types/react@19.0.8)(react@19.0.0):
    dependencies:
      react: 19.0.0
      react-style-singleton: 2.2.3(@types/react@19.0.8)(react@19.0.0)
      tslib: 2.8.1
    optionalDependencies:
      '@types/react': 19.0.8

  react-remove-scroll@2.6.3(@types/react@19.0.8)(react@19.0.0):
    dependencies:
      react: 19.0.0
      react-remove-scroll-bar: 2.3.8(@types/react@19.0.8)(react@19.0.0)
      react-style-singleton: 2.2.3(@types/react@19.0.8)(react@19.0.0)
      tslib: 2.8.1
      use-callback-ref: 1.3.3(@types/react@19.0.8)(react@19.0.0)
      use-sidecar: 1.1.3(@types/react@19.0.8)(react@19.0.0)
    optionalDependencies:
      '@types/react': 19.0.8

  react-router-dom@6.27.0(react-dom@19.0.0(react@19.0.0))(react@19.0.0):
    dependencies:
      '@remix-run/router': 1.20.0
      react: 19.0.0
      react-dom: 19.0.0(react@19.0.0)
      react-router: 6.27.0(react@19.0.0)
    optional: true

  react-router@6.27.0(react@19.0.0):
    dependencies:
      '@remix-run/router': 1.20.0
      react: 19.0.0
    optional: true

  react-style-singleton@2.2.3(@types/react@19.0.8)(react@19.0.0):
    dependencies:
      get-nonce: 1.0.1
      react: 19.0.0
      tslib: 2.8.1
    optionalDependencies:
      '@types/react': 19.0.8

  react@19.0.0: {}

  read-cache@1.0.0:
    dependencies:
      pify: 2.3.0

  readdirp@3.6.0:
    dependencies:
      picomatch: 2.3.1

  resolve-pkg-maps@1.0.0: {}

  resolve@1.22.10:
    dependencies:
      is-core-module: 2.16.1
      path-parse: 1.0.7
      supports-preserve-symlinks-flag: 1.0.0

  reusify@1.0.4: {}

  rimraf@6.0.1:
    dependencies:
      glob: 11.0.1
      package-json-from-dist: 1.0.1

  run-parallel@1.2.0:
    dependencies:
      queue-microtask: 1.2.3

  scheduler@0.25.0: {}

  semver@7.7.0: {}

  server-only@0.0.1: {}

  set-cookie-parser@2.7.1:
    optional: true

  sharp@0.33.5:
    dependencies:
      color: 4.2.3
      detect-libc: 2.0.3
      semver: 7.7.0
    optionalDependencies:
      '@img/sharp-darwin-arm64': 0.33.5
      '@img/sharp-darwin-x64': 0.33.5
      '@img/sharp-libvips-darwin-arm64': 1.0.4
      '@img/sharp-libvips-darwin-x64': 1.0.4
      '@img/sharp-libvips-linux-arm': 1.0.5
      '@img/sharp-libvips-linux-arm64': 1.0.4
      '@img/sharp-libvips-linux-s390x': 1.0.4
      '@img/sharp-libvips-linux-x64': 1.0.4
      '@img/sharp-libvips-linuxmusl-arm64': 1.0.4
      '@img/sharp-libvips-linuxmusl-x64': 1.0.4
      '@img/sharp-linux-arm': 0.33.5
      '@img/sharp-linux-arm64': 0.33.5
      '@img/sharp-linux-s390x': 0.33.5
      '@img/sharp-linux-x64': 0.33.5
      '@img/sharp-linuxmusl-arm64': 0.33.5
      '@img/sharp-linuxmusl-x64': 0.33.5
      '@img/sharp-wasm32': 0.33.5
      '@img/sharp-win32-ia32': 0.33.5
      '@img/sharp-win32-x64': 0.33.5
    optional: true

  shebang-command@2.0.0:
    dependencies:
      shebang-regex: 3.0.0

  shebang-regex@3.0.0: {}

  signal-exit@4.1.0: {}

  simple-swizzle@0.2.2:
    dependencies:
      is-arrayish: 0.3.2
    optional: true

  sonner@1.7.3(react-dom@19.0.0(react@19.0.0))(react@19.0.0):
    dependencies:
      react: 19.0.0
      react-dom: 19.0.0(react@19.0.0)

  source-map-js@1.2.1: {}

  source-map-support@0.5.21:
    dependencies:
      buffer-from: 1.1.2
      source-map: 0.6.1

  source-map@0.6.1: {}

  source-map@0.7.4:
    optional: true

  split2@4.2.0: {}

  streamsearch@1.1.0: {}

  string-width@4.2.3:
    dependencies:
      emoji-regex: 8.0.0
      is-fullwidth-code-point: 3.0.0
      strip-ansi: 6.0.1

  string-width@5.1.2:
    dependencies:
      eastasianwidth: 0.2.0
      emoji-regex: 9.2.2
      strip-ansi: 7.1.0

  strip-ansi@6.0.1:
    dependencies:
      ansi-regex: 5.0.1

  strip-ansi@7.1.0:
    dependencies:
      ansi-regex: 6.1.0

  styled-jsx@5.1.6(react@19.0.0):
    dependencies:
      client-only: 0.0.1
      react: 19.0.0

  sucrase@3.35.0:
    dependencies:
      '@jridgewell/gen-mapping': 0.3.8
      commander: 4.1.1
      glob: 10.4.5
      lines-and-columns: 1.2.4
      mz: 2.7.0
      pirates: 4.0.6
      ts-interface-checker: 0.1.13

  supports-preserve-symlinks-flag@1.0.0: {}

  tailwind-merge@3.0.1: {}

  tailwindcss-animate@1.0.7(tailwindcss@3.4.17):
    dependencies:
      tailwindcss: 3.4.17

  tailwindcss@3.4.17:
    dependencies:
      '@alloc/quick-lru': 5.2.0
      arg: 5.0.2
      chokidar: 3.6.0
      didyoumean: 1.2.2
      dlv: 1.1.3
      fast-glob: 3.3.3
      glob-parent: 6.0.2
      is-glob: 4.0.3
      jiti: 1.21.7
      lilconfig: 3.1.3
      micromatch: 4.0.8
      normalize-path: 3.0.0
      object-hash: 3.0.0
      picocolors: 1.1.1
      postcss: 8.5.1
      postcss-import: 15.1.0(postcss@8.5.1)
      postcss-js: 4.0.1(postcss@8.5.1)
      postcss-load-config: 4.0.2(postcss@8.5.1)
      postcss-nested: 6.2.0(postcss@8.5.1)
      postcss-selector-parser: 6.1.2
      resolve: 1.22.10
      sucrase: 3.35.0
    transitivePeerDependencies:
      - ts-node

  thenify-all@1.6.0:
    dependencies:
      thenify: 3.3.1

  thenify@3.3.1:
    dependencies:
      any-promise: 1.3.0

  to-regex-range@5.0.1:
    dependencies:
      is-number: 7.0.0

  ts-interface-checker@0.1.13: {}

  tslib@2.8.1: {}

  tsx@4.19.2:
    dependencies:
      esbuild: 0.23.1
      get-tsconfig: 4.10.0
    optionalDependencies:
      fsevents: 2.3.3

  turbo-stream@2.4.0:
    optional: true

  typescript@5.7.3: {}

  undici-types@6.20.0: {}

  update-browserslist-db@1.1.2(browserslist@4.24.4):
    dependencies:
      browserslist: 4.24.4
      escalade: 3.2.0
      picocolors: 1.1.1

  use-callback-ref@1.3.3(@types/react@19.0.8)(react@19.0.0):
    dependencies:
      react: 19.0.0
      tslib: 2.8.1
    optionalDependencies:
      '@types/react': 19.0.8

  use-sidecar@1.1.3(@types/react@19.0.8)(react@19.0.0):
    dependencies:
      detect-node-es: 1.1.0
      react: 19.0.0
      tslib: 2.8.1
    optionalDependencies:
      '@types/react': 19.0.8

  use-sync-external-store@1.4.0(react@19.0.0):
    dependencies:
      react: 19.0.0

  util-deprecate@1.0.2: {}

  vaul@1.1.2(@types/react-dom@19.0.3(@types/react@19.0.8))(@types/react@19.0.8)(react-dom@19.0.0(react@19.0.0))(react@19.0.0):
    dependencies:
      '@radix-ui/react-dialog': 1.1.5(@types/react-dom@19.0.3(@types/react@19.0.8))(@types/react@19.0.8)(react-dom@19.0.0(react@19.0.0))(react@19.0.0)
      react: 19.0.0
      react-dom: 19.0.0(react@19.0.0)
    transitivePeerDependencies:
      - '@types/react'
      - '@types/react-dom'

  which@2.0.2:
    dependencies:
      isexe: 2.0.0

  wrap-ansi@7.0.0:
    dependencies:
      ansi-styles: 4.3.0
      string-width: 4.2.3
      strip-ansi: 6.0.1

  wrap-ansi@8.1.0:
    dependencies:
      ansi-styles: 6.2.1
      string-width: 5.1.2
      strip-ansi: 7.1.0

  xtend@4.0.2: {}

  yaml@2.7.0: {}

  zod@3.24.1: {}<|MERGE_RESOLUTION|>--- conflicted
+++ resolved
@@ -123,11 +123,7 @@
         specifier: ^1.7.3
         version: 1.7.3(react-dom@19.0.0(react@19.0.0))(react@19.0.0)
       tailwind-merge:
-<<<<<<< HEAD
         specifier: ^3.0.1
-=======
-        specifier: ^3.0.0
->>>>>>> cc6a95b3
         version: 3.0.1
       tailwindcss-animate:
         specifier: ^1.0.7
@@ -145,9 +141,6 @@
       '@faker-js/faker':
         specifier: ^9.4.0
         version: 9.4.0
-      '@ianvs/prettier-plugin-sort-imports':
-        specifier: ^4.4.1
-        version: 4.4.1(prettier@3.4.2)
       '@total-typescript/ts-reset':
         specifier: ^0.6.1
         version: 0.6.1
@@ -194,39 +187,6 @@
     resolution: {integrity: sha512-UrcABB+4bUrFABwbluTIBErXwvbsU/V7TZWfmbgJfbkwiBuziS9gxdODUyuiecfdGQ85jglMW6juS3+z5TsKLw==}
     engines: {node: '>=10'}
 
-  '@babel/code-frame@7.26.2':
-    resolution: {integrity: sha512-RJlIHRueQgwWitWgF8OdFYGZX328Ax5BCemNGlqHfplnRT9ESi8JkFlvaVYbS+UubVY6dpv87Fs2u5M29iNFVQ==}
-    engines: {node: '>=6.9.0'}
-
-  '@babel/generator@7.26.5':
-    resolution: {integrity: sha512-2caSP6fN9I7HOe6nqhtft7V4g7/V/gfDsC3Ag4W7kEzzvRGKqiv0pu0HogPiZ3KaVSoNDhUws6IJjDjpfmYIXw==}
-    engines: {node: '>=6.9.0'}
-
-  '@babel/helper-string-parser@7.25.9':
-    resolution: {integrity: sha512-4A/SCr/2KLd5jrtOMFzaKjVtAei3+2r/NChoBNoZ3EyP/+GlhoaEGoWOZUmFmoITP7zOJyHIMm+DYRd8o3PvHA==}
-    engines: {node: '>=6.9.0'}
-
-  '@babel/helper-validator-identifier@7.25.9':
-    resolution: {integrity: sha512-Ed61U6XJc3CVRfkERJWDz4dJwKe7iLmmJsbOGu9wSloNSFttHV0I8g6UAgb7qnK5ly5bGLPd4oXZlxCdANBOWQ==}
-    engines: {node: '>=6.9.0'}
-
-  '@babel/parser@7.26.7':
-    resolution: {integrity: sha512-kEvgGGgEjRUutvdVvZhbn/BxVt+5VSpwXz1j3WYXQbXDo8KzFOPNG2GQbdAiNq8g6wn1yKk7C/qrke03a84V+w==}
-    engines: {node: '>=6.0.0'}
-    hasBin: true
-
-  '@babel/template@7.25.9':
-    resolution: {integrity: sha512-9DGttpmPvIxBb/2uwpVo3dqJ+O6RooAFOS+lB+xDqoE2PVCE8nfoHMdZLpfCQRLwvohzXISPZcgxt80xLfsuwg==}
-    engines: {node: '>=6.9.0'}
-
-  '@babel/traverse@7.26.7':
-    resolution: {integrity: sha512-1x1sgeyRLC3r5fQOM0/xtQKsYjyxmFjaOrLJNtZ81inNjyJHGIolTULPiSc/2qe1/qfpFLisLQYFnnZl7QoedA==}
-    engines: {node: '>=6.9.0'}
-
-  '@babel/types@7.26.7':
-    resolution: {integrity: sha512-t8kDRGrKXyp6+tjUh7hw2RLyclsW4TRoRvRHtSyAX9Bb5ldlFh+90YAYY6awRXrlB4G5G2izNeGySpATlFzmOg==}
-    engines: {node: '>=6.9.0'}
-
   '@biomejs/biome@1.9.4':
     resolution: {integrity: sha512-1rkd7G70+o9KkTn5KLmDYXihGoTaIGO9PIIN2ZB7UJxFrWw04CZHPYiMRjYsaDvVV7hP1dYNRLxSANLaBFGpog==}
     engines: {node: '>=14.21.3'}
@@ -759,15 +719,6 @@
     resolution: {integrity: sha512-79Dv+3mDF7i+2ajj7SkypSKHhl1cbln1OGavqrsF7p6mbUv11xpqpacPsGDCTRvCSjEEIez2ef1NveSVL3b0Ag==}
     peerDependencies:
       react-hook-form: ^7.0.0
-
-  '@ianvs/prettier-plugin-sort-imports@4.4.1':
-    resolution: {integrity: sha512-F0/Hrcfpy8WuxlQyAWJTEren/uxKhYonOGY4OyWmwRdeTvkh9mMSCxowZLjNkhwi/2ipqCgtXwwOk7tW0mWXkA==}
-    peerDependencies:
-      '@vue/compiler-sfc': 2.7.x || 3.x
-      prettier: 2 || 3
-    peerDependenciesMeta:
-      '@vue/compiler-sfc':
-        optional: true
 
   '@img/sharp-darwin-arm64@0.33.5':
     resolution: {integrity: sha512-UT4p+iz/2H4twwAoLCqfA9UH5pI6DggwKEGuaPy7nCVQ8ZsiY5PIcrRvD1DzuY3qYL07NtIQcWnBSY/heikIFQ==}
@@ -1811,10 +1762,6 @@
     engines: {node: 20 || >=22}
     hasBin: true
 
-  globals@11.12.0:
-    resolution: {integrity: sha512-WOBp/EEGUiIsJSp7wcv/y6MO+lV9UoncWqxuFfm8eBwzWNgyfBd6Gz+IeKQ9jCmyhoH99g15M3T+QaVHFjizVA==}
-    engines: {node: '>=4'}
-
   hasown@2.0.2:
     resolution: {integrity: sha512-0hJU9SCPvmMzIBdZFqNPXWa6dqh7WdH0cII9y+CyS8rG3nL48Bclra9HmKhVVUHyPWNH5Y7xDwAB7bfgSjkUMQ==}
     engines: {node: '>= 0.4'}
@@ -1862,14 +1809,6 @@
 
   js-base64@3.7.7:
     resolution: {integrity: sha512-7rCnleh0z2CkXhH67J8K1Ytz0b2Y+yxTPL+/KOJoa20hfnVQ/3/T6W/KflYI4bRHRagNeXeU2bkNGI3v1oS/lw==}
-
-  js-tokens@4.0.0:
-    resolution: {integrity: sha512-RdJUflcE3cUzKiMqQgsCu06FPu9UdIJO0beYbPhHN4k6apgJtifcoCtT9bcxOpYBtpD2kCM6Sbzg4CausW/PKQ==}
-
-  jsesc@3.1.0:
-    resolution: {integrity: sha512-/sM3dO2FOzXjKQhJuo0Q173wf2KOo8t4I8vHy6lF9poUp7bKT0/NHE8fPX23PwfhnykfqnC2xRxOnVw5XuGIaA==}
-    engines: {node: '>=6'}
-    hasBin: true
 
   lilconfig@3.1.3:
     resolution: {integrity: sha512-/vlFKAoH5Cgt3Ie+JLhRbwOsCQePABiU3tJ1egGvyQ+33R/vcwM2Zl2QR/LzjsBeItPt3oSVXapn+m4nQDvpzw==}
@@ -2128,11 +2067,6 @@
     resolution: {integrity: sha512-cDWgoah1Gez9rN3H4165peY9qfpEo+SA61oQv65O3cRUE1pOEoJWwddwcqKE8XZYjbblOJlYDlLV4h67HrEVDg==}
     engines: {node: '>=12'}
 
-  prettier@3.4.2:
-    resolution: {integrity: sha512-e9MewbtFo+Fevyuxn/4rrcDAaq0IYxPGLvObpQjiZBMAzB9IGmzlnG9RZy3FFas+eBMu2vA0CszMeduow5dIuQ==}
-    engines: {node: '>=14'}
-    hasBin: true
-
   queue-microtask@1.2.3:
     resolution: {integrity: sha512-NuaNSa6flKT5JaSYQzJok04JzTL1CA6aGhv5rfLW3PgqA+M2ChpZQnAC8h8i4ZFkBS8X5RqkDBHA7r4hej3K9A==}
 
@@ -2441,51 +2375,6 @@
 snapshots:
 
   '@alloc/quick-lru@5.2.0': {}
-
-  '@babel/code-frame@7.26.2':
-    dependencies:
-      '@babel/helper-validator-identifier': 7.25.9
-      js-tokens: 4.0.0
-      picocolors: 1.1.1
-
-  '@babel/generator@7.26.5':
-    dependencies:
-      '@babel/parser': 7.26.7
-      '@babel/types': 7.26.7
-      '@jridgewell/gen-mapping': 0.3.8
-      '@jridgewell/trace-mapping': 0.3.25
-      jsesc: 3.1.0
-
-  '@babel/helper-string-parser@7.25.9': {}
-
-  '@babel/helper-validator-identifier@7.25.9': {}
-
-  '@babel/parser@7.26.7':
-    dependencies:
-      '@babel/types': 7.26.7
-
-  '@babel/template@7.25.9':
-    dependencies:
-      '@babel/code-frame': 7.26.2
-      '@babel/parser': 7.26.7
-      '@babel/types': 7.26.7
-
-  '@babel/traverse@7.26.7':
-    dependencies:
-      '@babel/code-frame': 7.26.2
-      '@babel/generator': 7.26.5
-      '@babel/parser': 7.26.7
-      '@babel/template': 7.25.9
-      '@babel/types': 7.26.7
-      debug: 4.4.0
-      globals: 11.12.0
-    transitivePeerDependencies:
-      - supports-color
-
-  '@babel/types@7.26.7':
-    dependencies:
-      '@babel/helper-string-parser': 7.25.9
-      '@babel/helper-validator-identifier': 7.25.9
 
   '@biomejs/biome@1.9.4':
     optionalDependencies:
@@ -2800,17 +2689,6 @@
   '@hookform/resolvers@3.10.0(react-hook-form@7.54.2(react@19.0.0))':
     dependencies:
       react-hook-form: 7.54.2(react@19.0.0)
-
-  '@ianvs/prettier-plugin-sort-imports@4.4.1(prettier@3.4.2)':
-    dependencies:
-      '@babel/generator': 7.26.5
-      '@babel/parser': 7.26.7
-      '@babel/traverse': 7.26.7
-      '@babel/types': 7.26.7
-      prettier: 3.4.2
-      semver: 7.7.0
-    transitivePeerDependencies:
-      - supports-color
 
   '@img/sharp-darwin-arm64@0.33.5':
     optionalDependencies:
@@ -3774,8 +3652,6 @@
       package-json-from-dist: 1.0.1
       path-scurry: 2.0.0
 
-  globals@11.12.0: {}
-
   hasown@2.0.2:
     dependencies:
       function-bind: 1.1.2
@@ -3817,10 +3693,6 @@
 
   js-base64@3.7.7:
     optional: true
-
-  js-tokens@4.0.0: {}
-
-  jsesc@3.1.0: {}
 
   lilconfig@3.1.3: {}
 
@@ -4031,8 +3903,6 @@
 
   postgres@3.4.5: {}
 
-  prettier@3.4.2: {}
-
   queue-microtask@1.2.3: {}
 
   react-day-picker@8.10.1(date-fns@4.1.0)(react@19.0.0):
@@ -4121,7 +3991,8 @@
 
   scheduler@0.25.0: {}
 
-  semver@7.7.0: {}
+  semver@7.7.0:
+    optional: true
 
   server-only@0.0.1: {}
 
